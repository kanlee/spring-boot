--- conflicted
+++ resolved
@@ -189,16 +189,11 @@
 ----
 	buildscript {
 		repositories {
-<<<<<<< HEAD
-			maven { url 'http://repo.spring.io/snapshot' }
-			maven { url 'http://repo.spring.io/milestone' }
+			maven { url 'https://repo.spring.io/snapshot' }
+			maven { url 'https://repo.spring.io/milestone' }
 		}
 		dependencies {
 			classpath 'org.springframework.boot:spring-boot-gradle-plugin:{spring-boot-version}''
-=======
-			maven.url "https://repo.spring.io/snapshot"
-			maven.url "https://repo.spring.io/milestone"
->>>>>>> 35572b6a
 		}
 	}
 	apply plugin: 'org.springframework.boot'
