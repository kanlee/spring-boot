--- conflicted
+++ resolved
@@ -74,32 +74,18 @@
 		given(this.repository.find("alice", now.toInstant(), "logout"))
 			.willReturn(Arrays.asList(new AuditEvent("alice", "logout", Collections.emptyMap())));
 		this.mockMvc
-<<<<<<< HEAD
-				.perform(get("/actuator/auditevents")
-						.param("principal", "alice").param("after", queryTimestamp).param("type", "logout"))
-				.andExpect(status().isOk())
-				.andDo(document("auditevents/filtered",
-						queryParameters(
-								parameterWithName("after").description(
-										"Restricts the events to those that occurred after the given time. Optional."),
-								parameterWithName("principal").description(
-										"Restricts the events to those with the given principal. Optional."),
-								parameterWithName("type")
-										.description("Restricts the events to those with the given type. Optional."))));
-=======
 			.perform(get("/actuator/auditevents").param("principal", "alice")
 				.param("after", queryTimestamp)
 				.param("type", "logout"))
 			.andExpect(status().isOk())
 			.andDo(document("auditevents/filtered",
-					requestParameters(
+					queryParameters(
 							parameterWithName("after").description(
 									"Restricts the events to those that occurred after the given time. Optional."),
 							parameterWithName("principal")
 								.description("Restricts the events to those with the given principal. Optional."),
 							parameterWithName("type")
 								.description("Restricts the events to those with the given type. Optional."))));
->>>>>>> df5898a1
 		then(this.repository).should().find("alice", now.toInstant(), "logout");
 	}
 
