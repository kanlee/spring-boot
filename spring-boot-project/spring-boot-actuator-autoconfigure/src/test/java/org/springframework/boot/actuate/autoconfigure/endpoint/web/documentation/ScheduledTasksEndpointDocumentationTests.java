--- conflicted
+++ resolved
@@ -52,48 +52,16 @@
 
 	@Test
 	public void scheduledTasks() throws Exception {
-<<<<<<< HEAD
-		this.mockMvc.perform(get("/actuator/scheduledtasks")).andExpect(status().isOk())
-				.andDo(document("scheduled-tasks",
-						preprocessResponse(replacePattern(Pattern.compile(
-								"org.*\\.ScheduledTasksEndpointDocumentationTests\\$"
-										+ "TestConfiguration"),
-								"com.example.Processor")),
-						responseFields(
-								fieldWithPath("cron").description("Cron tasks, if any."),
-								targetFieldWithPrefix("cron.[]."),
-								fieldWithPath("cron.[].expression")
-										.description("Cron expression."),
-								fieldWithPath("fixedDelay")
-										.description("Fixed delay tasks, if any."),
-								targetFieldWithPrefix("fixedDelay.[]."),
-								initialDelayWithPrefix("fixedDelay.[]."),
-								fieldWithPath("fixedDelay.[].interval").description(
-										"Interval, in milliseconds, between the end of the last"
-												+ " execution and the start of the next."),
-								fieldWithPath("fixedRate")
-										.description("Fixed rate tasks, if any."),
-								targetFieldWithPrefix("fixedRate.[]."),
-								fieldWithPath("fixedRate.[].interval").description(
-										"Interval, in milliseconds, between the start of each execution."),
-								initialDelayWithPrefix("fixedRate.[]."),
-								fieldWithPath("custom").description(
-										"Tasks with custom triggers, if any."),
-								targetFieldWithPrefix("custom.[]."),
-								fieldWithPath("custom.[].trigger")
-										.description("Trigger for the task."))))
-				.andDo(MockMvcResultHandlers.print());
-=======
 		this.mockMvc.perform(get("/actuator/scheduledtasks")).andExpect(status().isOk()).andDo(document(
 				"scheduled-tasks",
 				preprocessResponse(replacePattern(
 						Pattern.compile("org.*\\.ScheduledTasksEndpointDocumentationTests\\$" + "TestConfiguration"),
 						"com.example.Processor")),
 				responseFields(fieldWithPath("cron").description("Cron tasks, if any."),
-						targetFieldWithPrefix("cron.[]"),
+						targetFieldWithPrefix("cron.[]."),
 						fieldWithPath("cron.[].expression").description("Cron expression."),
 						fieldWithPath("fixedDelay").description("Fixed delay tasks, if any."),
-						targetFieldWithPrefix("fixedDelay.[]"), initialDelayWithPrefix("fixedDelay.[]."),
+						targetFieldWithPrefix("fixedDelay.[]."), initialDelayWithPrefix("fixedDelay.[]."),
 						fieldWithPath("fixedDelay.[].interval")
 								.description("Interval, in milliseconds, between the end of the last"
 										+ " execution and the start of the next."),
@@ -101,8 +69,11 @@
 						targetFieldWithPrefix("fixedRate.[]."),
 						fieldWithPath("fixedRate.[].interval")
 								.description("Interval, in milliseconds, between the start of each execution."),
-						initialDelayWithPrefix("fixedRate.[]."))));
->>>>>>> c6c139d9
+						initialDelayWithPrefix("fixedRate.[]."),
+						fieldWithPath("custom").description("Tasks with custom triggers, if any."),
+						targetFieldWithPrefix("custom.[]."),
+						fieldWithPath("custom.[].trigger").description("Trigger for the task."))))
+				.andDo(MockMvcResultHandlers.print());
 	}
 
 	private FieldDescriptor targetFieldWithPrefix(String prefix) {
@@ -140,8 +111,7 @@
 
 		@Bean
 		public SchedulingConfigurer schedulingConfigurer() {
-			return (registrar) -> registrar.addTriggerTask(new CustomTriggeredRunnable(),
-					new CustomTrigger());
+			return (registrar) -> registrar.addTriggerTask(new CustomTriggeredRunnable(), new CustomTrigger());
 		}
 
 		static class CustomTrigger implements Trigger {
