/*
 * Copyright 2012-2019 the original author or authors.
 *
 * Licensed under the Apache License, Version 2.0 (the "License");
 * you may not use this file except in compliance with the License.
 * You may obtain a copy of the License at
 *
 *      https://www.apache.org/licenses/LICENSE-2.0
 *
 * Unless required by applicable law or agreed to in writing, software
 * distributed under the License is distributed on an "AS IS" BASIS,
 * WITHOUT WARRANTIES OR CONDITIONS OF ANY KIND, either express or implied.
 * See the License for the specific language governing permissions and
 * limitations under the License.
 */

package org.springframework.boot.actuate.endpoint.web.annotation;

import java.util.Collection;
import java.util.List;

import org.springframework.boot.actuate.endpoint.EndpointFilter;
import org.springframework.boot.actuate.endpoint.EndpointId;
import org.springframework.boot.actuate.endpoint.annotation.DiscoveredOperationMethod;
import org.springframework.boot.actuate.endpoint.annotation.EndpointDiscoverer;
import org.springframework.boot.actuate.endpoint.invoke.OperationInvoker;
import org.springframework.boot.actuate.endpoint.invoke.OperationInvokerAdvisor;
import org.springframework.boot.actuate.endpoint.invoke.ParameterValueMapper;
import org.springframework.boot.actuate.endpoint.web.EndpointMediaTypes;
import org.springframework.boot.actuate.endpoint.web.ExposableWebEndpoint;
import org.springframework.boot.actuate.endpoint.web.PathMapper;
import org.springframework.boot.actuate.endpoint.web.WebEndpointsSupplier;
import org.springframework.boot.actuate.endpoint.web.WebOperation;
import org.springframework.boot.actuate.endpoint.web.WebOperationRequestPredicate;
import org.springframework.context.ApplicationContext;

/**
 * {@link EndpointDiscoverer} for {@link ExposableWebEndpoint web endpoints}.
 *
 * @author Phillip Webb
 * @since 2.0.0
 */
public class WebEndpointDiscoverer extends EndpointDiscoverer<ExposableWebEndpoint, WebOperation>
		implements WebEndpointsSupplier {

	private final List<PathMapper> endpointPathMappers;

	private final RequestPredicateFactory requestPredicateFactory;

	/**
	 * Create a new {@link WebEndpointDiscoverer} instance.
	 * @param applicationContext the source application context
	 * @param parameterValueMapper the parameter value mapper
	 * @param endpointMediaTypes the endpoint media types
	 * @param endpointPathMappers the endpoint path mappers
	 * @param invokerAdvisors invoker advisors to apply
	 * @param filters filters to apply
	 */
<<<<<<< HEAD
	public WebEndpointDiscoverer(ApplicationContext applicationContext,
			ParameterValueMapper parameterValueMapper,
			EndpointMediaTypes endpointMediaTypes, List<PathMapper> endpointPathMappers,
=======
	public WebEndpointDiscoverer(ApplicationContext applicationContext, ParameterValueMapper parameterValueMapper,
			EndpointMediaTypes endpointMediaTypes, PathMapper endpointPathMapper,
>>>>>>> c6c139d9
			Collection<OperationInvokerAdvisor> invokerAdvisors,
			Collection<EndpointFilter<ExposableWebEndpoint>> filters) {
		super(applicationContext, parameterValueMapper, invokerAdvisors, filters);
		this.endpointPathMappers = endpointPathMappers;
		this.requestPredicateFactory = new RequestPredicateFactory(endpointMediaTypes);
	}

	@Override
<<<<<<< HEAD
	protected ExposableWebEndpoint createEndpoint(Object endpointBean, EndpointId id,
			boolean enabledByDefault, Collection<WebOperation> operations) {
		String rootPath = PathMapper.getRootPath(this.endpointPathMappers, id);
		return new DiscoveredWebEndpoint(this, endpointBean, id, rootPath,
				enabledByDefault, operations);
	}

	@Override
	protected WebOperation createOperation(EndpointId endpointId,
			DiscoveredOperationMethod operationMethod, OperationInvoker invoker) {
		String rootPath = PathMapper.getRootPath(this.endpointPathMappers, endpointId);
		WebOperationRequestPredicate requestPredicate = this.requestPredicateFactory
				.getRequestPredicate(endpointId, rootPath, operationMethod);
		return new DiscoveredWebOperation(endpointId, operationMethod, invoker,
				requestPredicate);
=======
	@Deprecated
	protected ExposableWebEndpoint createEndpoint(Object endpointBean, String id, boolean enabledByDefault,
			Collection<WebOperation> operations) {
		return createEndpoint(endpointBean, EndpointId.of(id), enabledByDefault, operations);
	}

	@Override
	protected ExposableWebEndpoint createEndpoint(Object endpointBean, EndpointId id, boolean enabledByDefault,
			Collection<WebOperation> operations) {
		String rootPath = this.endpointPathMapper.getRootPath(id);
		return new DiscoveredWebEndpoint(this, endpointBean, id, rootPath, enabledByDefault, operations);
	}

	@Override
	@Deprecated
	protected WebOperation createOperation(String endpointId, DiscoveredOperationMethod operationMethod,
			OperationInvoker invoker) {
		return createOperation(EndpointId.of(endpointId), operationMethod, invoker);
	}

	@Override
	protected WebOperation createOperation(EndpointId endpointId, DiscoveredOperationMethod operationMethod,
			OperationInvoker invoker) {
		String rootPath = this.endpointPathMapper.getRootPath(endpointId);
		WebOperationRequestPredicate requestPredicate = this.requestPredicateFactory.getRequestPredicate(endpointId,
				rootPath, operationMethod);
		return new DiscoveredWebOperation(endpointId, operationMethod, invoker, requestPredicate);
>>>>>>> c6c139d9
	}

	@Override
	protected OperationKey createOperationKey(WebOperation operation) {
		return new OperationKey(operation.getRequestPredicate(),
				() -> "web request predicate " + operation.getRequestPredicate());
	}

}<|MERGE_RESOLUTION|>--- conflicted
+++ resolved
@@ -56,14 +56,8 @@
 	 * @param invokerAdvisors invoker advisors to apply
 	 * @param filters filters to apply
 	 */
-<<<<<<< HEAD
-	public WebEndpointDiscoverer(ApplicationContext applicationContext,
-			ParameterValueMapper parameterValueMapper,
+	public WebEndpointDiscoverer(ApplicationContext applicationContext, ParameterValueMapper parameterValueMapper,
 			EndpointMediaTypes endpointMediaTypes, List<PathMapper> endpointPathMappers,
-=======
-	public WebEndpointDiscoverer(ApplicationContext applicationContext, ParameterValueMapper parameterValueMapper,
-			EndpointMediaTypes endpointMediaTypes, PathMapper endpointPathMapper,
->>>>>>> c6c139d9
 			Collection<OperationInvokerAdvisor> invokerAdvisors,
 			Collection<EndpointFilter<ExposableWebEndpoint>> filters) {
 		super(applicationContext, parameterValueMapper, invokerAdvisors, filters);
@@ -72,51 +66,19 @@
 	}
 
 	@Override
-<<<<<<< HEAD
-	protected ExposableWebEndpoint createEndpoint(Object endpointBean, EndpointId id,
-			boolean enabledByDefault, Collection<WebOperation> operations) {
-		String rootPath = PathMapper.getRootPath(this.endpointPathMappers, id);
-		return new DiscoveredWebEndpoint(this, endpointBean, id, rootPath,
-				enabledByDefault, operations);
-	}
-
-	@Override
-	protected WebOperation createOperation(EndpointId endpointId,
-			DiscoveredOperationMethod operationMethod, OperationInvoker invoker) {
-		String rootPath = PathMapper.getRootPath(this.endpointPathMappers, endpointId);
-		WebOperationRequestPredicate requestPredicate = this.requestPredicateFactory
-				.getRequestPredicate(endpointId, rootPath, operationMethod);
-		return new DiscoveredWebOperation(endpointId, operationMethod, invoker,
-				requestPredicate);
-=======
-	@Deprecated
-	protected ExposableWebEndpoint createEndpoint(Object endpointBean, String id, boolean enabledByDefault,
-			Collection<WebOperation> operations) {
-		return createEndpoint(endpointBean, EndpointId.of(id), enabledByDefault, operations);
-	}
-
-	@Override
 	protected ExposableWebEndpoint createEndpoint(Object endpointBean, EndpointId id, boolean enabledByDefault,
 			Collection<WebOperation> operations) {
-		String rootPath = this.endpointPathMapper.getRootPath(id);
+		String rootPath = PathMapper.getRootPath(this.endpointPathMappers, id);
 		return new DiscoveredWebEndpoint(this, endpointBean, id, rootPath, enabledByDefault, operations);
-	}
-
-	@Override
-	@Deprecated
-	protected WebOperation createOperation(String endpointId, DiscoveredOperationMethod operationMethod,
-			OperationInvoker invoker) {
-		return createOperation(EndpointId.of(endpointId), operationMethod, invoker);
 	}
 
 	@Override
 	protected WebOperation createOperation(EndpointId endpointId, DiscoveredOperationMethod operationMethod,
 			OperationInvoker invoker) {
-		String rootPath = this.endpointPathMapper.getRootPath(endpointId);
+		String rootPath = PathMapper.getRootPath(this.endpointPathMappers, endpointId);
 		WebOperationRequestPredicate requestPredicate = this.requestPredicateFactory.getRequestPredicate(endpointId,
 				rootPath, operationMethod);
 		return new DiscoveredWebOperation(endpointId, operationMethod, invoker, requestPredicate);
->>>>>>> c6c139d9
 	}
 
 	@Override
