/*
 * Copyright 2012-2023 the original author or authors.
 *
 * Licensed under the Apache License, Version 2.0 (the "License");
 * you may not use this file except in compliance with the License.
 * You may obtain a copy of the License at
 *
 *      https://www.apache.org/licenses/LICENSE-2.0
 *
 * Unless required by applicable law or agreed to in writing, software
 * distributed under the License is distributed on an "AS IS" BASIS,
 * WITHOUT WARRANTIES OR CONDITIONS OF ANY KIND, either express or implied.
 * See the License for the specific language governing permissions and
 * limitations under the License.
 */

package org.springframework.boot.autoconfigure.orm.jpa;

import java.io.File;
import java.util.HashMap;
import java.util.Map;
import java.util.Set;
import java.util.UUID;

import javax.sql.DataSource;

import jakarta.persistence.EntityManager;
import jakarta.persistence.EntityManagerFactory;
import jakarta.persistence.metamodel.ManagedType;
import jakarta.persistence.spi.PersistenceUnitInfo;
import org.hibernate.engine.transaction.jta.platform.internal.NoJtaPlatform;
import org.junit.jupiter.api.Test;

import org.springframework.boot.autoconfigure.AutoConfigurations;
import org.springframework.boot.autoconfigure.TestAutoConfigurationPackage;
import org.springframework.boot.autoconfigure.data.jpa.country.Country;
import org.springframework.boot.autoconfigure.jdbc.DataSourceAutoConfiguration;
import org.springframework.boot.autoconfigure.jdbc.DataSourceTransactionManagerAutoConfiguration;
import org.springframework.boot.autoconfigure.orm.jpa.test.City;
import org.springframework.boot.autoconfigure.sql.init.SqlInitializationAutoConfiguration;
import org.springframework.boot.autoconfigure.transaction.TransactionAutoConfiguration;
import org.springframework.boot.jdbc.DataSourceBuilder;
import org.springframework.boot.test.context.assertj.AssertableApplicationContext;
import org.springframework.boot.test.context.runner.ApplicationContextRunner;
import org.springframework.boot.test.context.runner.ContextConsumer;
import org.springframework.boot.test.context.runner.WebApplicationContextRunner;
import org.springframework.boot.testsupport.BuildOutput;
import org.springframework.boot.web.servlet.FilterRegistrationBean;
import org.springframework.context.annotation.Bean;
import org.springframework.context.annotation.Configuration;
import org.springframework.context.annotation.Primary;
import org.springframework.orm.jpa.JpaTransactionManager;
import org.springframework.orm.jpa.JpaVendorAdapter;
import org.springframework.orm.jpa.LocalContainerEntityManagerFactoryBean;
import org.springframework.orm.jpa.persistenceunit.DefaultPersistenceUnitManager;
import org.springframework.orm.jpa.persistenceunit.PersistenceManagedTypes;
import org.springframework.orm.jpa.persistenceunit.PersistenceUnitManager;
import org.springframework.orm.jpa.support.OpenEntityManagerInViewFilter;
import org.springframework.orm.jpa.support.OpenEntityManagerInViewInterceptor;
import org.springframework.transaction.PlatformTransactionManager;
import org.springframework.transaction.TransactionManager;

import static org.assertj.core.api.Assertions.assertThat;

/**
 * Base for JPA tests and tests for {@link JpaBaseConfiguration}.
 *
 * @author Phillip Webb
 * @author Dave Syer
 * @author Stephane Nicoll
 */
abstract class AbstractJpaAutoConfigurationTests {

	private final Class<?> autoConfiguredClass;

	private final ApplicationContextRunner contextRunner;

	protected AbstractJpaAutoConfigurationTests(Class<?> autoConfiguredClass) {
		this.autoConfiguredClass = autoConfiguredClass;
		this.contextRunner = new ApplicationContextRunner()
			.withPropertyValues("spring.datasource.generate-unique-name=true",
					"spring.jta.log-dir=" + new File(new BuildOutput(getClass()).getRootLocation(), "transaction-logs"))
			.withUserConfiguration(TestConfiguration.class)
			.withConfiguration(AutoConfigurations.of(DataSourceAutoConfiguration.class,
					TransactionAutoConfiguration.class, SqlInitializationAutoConfiguration.class, autoConfiguredClass));
	}

	protected ApplicationContextRunner contextRunner() {
		return this.contextRunner;
	}

	@Test
	void notConfiguredIfDataSourceIsNotAvailable() {
		new ApplicationContextRunner().withConfiguration(AutoConfigurations.of(this.autoConfiguredClass))
			.run(assertJpaIsNotAutoConfigured());
	}

	@Test
	void notConfiguredIfNoSingleDataSourceCandidateIsAvailable() {
		new ApplicationContextRunner().withUserConfiguration(TestTwoDataSourcesConfiguration.class)
			.withConfiguration(AutoConfigurations.of(this.autoConfiguredClass))
			.run(assertJpaIsNotAutoConfigured());
	}

	protected ContextConsumer<AssertableApplicationContext> assertJpaIsNotAutoConfigured() {
		return (context) -> {
			assertThat(context).hasNotFailed();
			assertThat(context).hasSingleBean(JpaProperties.class);
			assertThat(context).doesNotHaveBean(TransactionManager.class);
			assertThat(context).doesNotHaveBean(EntityManagerFactory.class);
		};
	}

	@Test
	void configuredWithAutoConfiguredDataSource() {
		this.contextRunner.run((context) -> {
			assertThat(context).hasSingleBean(DataSource.class);
			assertThat(context).hasSingleBean(JpaTransactionManager.class);
			assertThat(context).hasSingleBean(EntityManagerFactory.class);
			assertThat(context).hasSingleBean(PersistenceManagedTypes.class);
		});
	}

	@Test
	void configuredWithSingleCandidateDataSource() {
		this.contextRunner.withUserConfiguration(TestTwoDataSourcesAndPrimaryConfiguration.class).run((context) -> {
			assertThat(context).getBeans(DataSource.class).hasSize(2);
			assertThat(context).hasSingleBean(JpaTransactionManager.class);
			assertThat(context).hasSingleBean(EntityManagerFactory.class);
			assertThat(context).hasSingleBean(PersistenceManagedTypes.class);
		});
	}

	@Test
	void jpaTransactionManagerTakesPrecedenceOverSimpleDataSourceOne() {
		this.contextRunner.withConfiguration(AutoConfigurations.of(DataSourceTransactionManagerAutoConfiguration.class))
			.run((context) -> {
				assertThat(context).hasSingleBean(DataSource.class);
				assertThat(context).hasSingleBean(JpaTransactionManager.class);
				assertThat(context).getBean("transactionManager").isInstanceOf(JpaTransactionManager.class);
			});
	}

	@Test
	void openEntityManagerInViewInterceptorIsCreated() {
		new WebApplicationContextRunner().withPropertyValues("spring.datasource.generate-unique-name=true")
			.withUserConfiguration(TestConfiguration.class)
			.withConfiguration(AutoConfigurations.of(DataSourceAutoConfiguration.class,
					TransactionAutoConfiguration.class, this.autoConfiguredClass))
			.run((context) -> assertThat(context).hasSingleBean(OpenEntityManagerInViewInterceptor.class));
	}

	@Test
	void openEntityManagerInViewInterceptorIsNotRegisteredWhenFilterPresent() {
		new WebApplicationContextRunner().withPropertyValues("spring.datasource.generate-unique-name=true")
			.withUserConfiguration(TestFilterConfiguration.class)
			.withConfiguration(AutoConfigurations.of(DataSourceAutoConfiguration.class,
					TransactionAutoConfiguration.class, this.autoConfiguredClass))
			.run((context) -> assertThat(context).doesNotHaveBean(OpenEntityManagerInViewInterceptor.class));
	}

	@Test
	void openEntityManagerInViewInterceptorIsNotRegisteredWhenFilterRegistrationPresent() {
		new WebApplicationContextRunner().withPropertyValues("spring.datasource.generate-unique-name=true")
			.withUserConfiguration(TestFilterRegistrationConfiguration.class)
			.withConfiguration(AutoConfigurations.of(DataSourceAutoConfiguration.class,
					TransactionAutoConfiguration.class, this.autoConfiguredClass))
			.run((context) -> assertThat(context).doesNotHaveBean(OpenEntityManagerInViewInterceptor.class));
	}

	@Test
	void openEntityManagerInViewInterceptorAutoConfigurationBacksOffWhenManuallyRegistered() {
		new WebApplicationContextRunner().withPropertyValues("spring.datasource.generate-unique-name=true")
			.withUserConfiguration(TestInterceptorManualConfiguration.class)
			.withConfiguration(AutoConfigurations.of(DataSourceAutoConfiguration.class,
					TransactionAutoConfiguration.class, this.autoConfiguredClass))
			.run((context) -> assertThat(context).getBean(OpenEntityManagerInViewInterceptor.class)
				.isExactlyInstanceOf(
						TestInterceptorManualConfiguration.ManualOpenEntityManagerInViewInterceptor.class));
	}

	@Test
	void openEntityManagerInViewInterceptorIsNotRegisteredWhenExplicitlyOff() {
		new WebApplicationContextRunner()
			.withPropertyValues("spring.datasource.generate-unique-name=true", "spring.jpa.open-in-view=false")
			.withUserConfiguration(TestConfiguration.class)
			.withConfiguration(AutoConfigurations.of(DataSourceAutoConfiguration.class,
					TransactionAutoConfiguration.class, this.autoConfiguredClass))
			.run((context) -> assertThat(context).doesNotHaveBean(OpenEntityManagerInViewInterceptor.class));
	}

	@Test
	void customJpaProperties() {
<<<<<<< HEAD
		this.contextRunner.withPropertyValues("spring.jpa.properties.a:b", "spring.jpa.properties.a.b:c",
				"spring.jpa.properties.c:d").run((context) -> {
					LocalContainerEntityManagerFactoryBean bean = context
							.getBean(LocalContainerEntityManagerFactoryBean.class);
					Map<String, Object> map = bean.getJpaPropertyMap();
					assertThat(map).containsEntry("a", "b");
					assertThat(map).containsEntry("c", "d");
					assertThat(map).containsEntry("a.b", "c");
				});
=======
		this.contextRunner
			.withPropertyValues("spring.jpa.properties.a:b", "spring.jpa.properties.a.b:c", "spring.jpa.properties.c:d")
			.run((context) -> {
				LocalContainerEntityManagerFactoryBean bean = context
					.getBean(LocalContainerEntityManagerFactoryBean.class);
				Map<String, Object> map = bean.getJpaPropertyMap();
				assertThat(map.get("a")).isEqualTo("b");
				assertThat(map.get("c")).isEqualTo("d");
				assertThat(map.get("a.b")).isEqualTo("c");
			});
>>>>>>> df5898a1
	}

	@Test
	void usesManuallyDefinedLocalContainerEntityManagerFactoryBeanIfAvailable() {
		this.contextRunner.withUserConfiguration(TestConfigurationWithLocalContainerEntityManagerFactoryBean.class)
<<<<<<< HEAD
				.run((context) -> {
					LocalContainerEntityManagerFactoryBean factoryBean = context
							.getBean(LocalContainerEntityManagerFactoryBean.class);
					Map<String, Object> map = factoryBean.getJpaPropertyMap();
					assertThat(map).containsEntry("configured", "manually");
				});
=======
			.run((context) -> {
				LocalContainerEntityManagerFactoryBean factoryBean = context
					.getBean(LocalContainerEntityManagerFactoryBean.class);
				Map<String, Object> map = factoryBean.getJpaPropertyMap();
				assertThat(map.get("configured")).isEqualTo("manually");
			});
>>>>>>> df5898a1
	}

	@Test
	void usesManuallyDefinedEntityManagerFactoryIfAvailable() {
		this.contextRunner.withUserConfiguration(TestConfigurationWithLocalContainerEntityManagerFactoryBean.class)
<<<<<<< HEAD
				.run((context) -> {
					EntityManagerFactory factoryBean = context.getBean(EntityManagerFactory.class);
					Map<String, Object> map = factoryBean.getProperties();
					assertThat(map).containsEntry("configured", "manually");
				});
=======
			.run((context) -> {
				EntityManagerFactory factoryBean = context.getBean(EntityManagerFactory.class);
				Map<String, Object> map = factoryBean.getProperties();
				assertThat(map.get("configured")).isEqualTo("manually");
			});
>>>>>>> df5898a1
	}

	@Test
	void usesManuallyDefinedTransactionManagerBeanIfAvailable() {
		this.contextRunner.withUserConfiguration(TestConfigurationWithTransactionManager.class).run((context) -> {
			assertThat(context).hasSingleBean(TransactionManager.class);
			TransactionManager txManager = context.getBean(TransactionManager.class);
			assertThat(txManager).isInstanceOf(CustomJpaTransactionManager.class);
		});
	}

	@Test
	void defaultPersistenceManagedTypes() {
		this.contextRunner.run((context) -> {
			assertThat(context).hasSingleBean(PersistenceManagedTypes.class);
			EntityManager entityManager = context.getBean(EntityManagerFactory.class).createEntityManager();
			assertThat(getManagedJavaTypes(entityManager)).contains(City.class).doesNotContain(Country.class);
		});
	}

	@Test
	void customPersistenceManagedTypes() {
		this.contextRunner
				.withBean(PersistenceManagedTypes.class, () -> PersistenceManagedTypes.of(Country.class.getName()))
				.run((context) -> {
					assertThat(context).hasSingleBean(PersistenceManagedTypes.class);
					EntityManager entityManager = context.getBean(EntityManagerFactory.class).createEntityManager();
					assertThat(getManagedJavaTypes(entityManager)).contains(Country.class).doesNotContain(City.class);
				});
	}

	@Test
	void customPersistenceUnitManager() {
		this.contextRunner.withUserConfiguration(TestConfigurationWithCustomPersistenceUnitManager.class)
			.run((context) -> {
				LocalContainerEntityManagerFactoryBean entityManagerFactoryBean = context
					.getBean(LocalContainerEntityManagerFactoryBean.class);
				assertThat(entityManagerFactoryBean).hasFieldOrPropertyWithValue("persistenceUnitManager",
						context.getBean(PersistenceUnitManager.class));
			});
	}

	@Test
	void customPersistenceUnitPostProcessors() {
		this.contextRunner.withUserConfiguration(TestConfigurationWithCustomPersistenceUnitPostProcessors.class)
			.run((context) -> {
				LocalContainerEntityManagerFactoryBean entityManagerFactoryBean = context
					.getBean(LocalContainerEntityManagerFactoryBean.class);
				PersistenceUnitInfo persistenceUnitInfo = entityManagerFactoryBean.getPersistenceUnitInfo();
				assertThat(persistenceUnitInfo).isNotNull();
				assertThat(persistenceUnitInfo.getManagedClassNames())
					.contains("customized.attribute.converter.class.name");
			});
	}

	private Class<?>[] getManagedJavaTypes(EntityManager entityManager) {
		Set<ManagedType<?>> managedTypes = entityManager.getMetamodel().getManagedTypes();
		return managedTypes.stream().map(ManagedType::getJavaType).toArray(Class<?>[]::new);
	}

	@Configuration(proxyBeanMethods = false)
	static class TestTwoDataSourcesConfiguration {

		@Bean
		DataSource firstDataSource() {
			return createRandomDataSource();
		}

		@Bean
		DataSource secondDataSource() {
			return createRandomDataSource();
		}

		private DataSource createRandomDataSource() {
			String url = "jdbc:h2:mem:init-" + UUID.randomUUID();
			return DataSourceBuilder.create().url(url).build();
		}

	}

	@Configuration(proxyBeanMethods = false)
	static class TestTwoDataSourcesAndPrimaryConfiguration {

		@Bean
		@Primary
		DataSource firstDataSource() {
			return createRandomDataSource();
		}

		@Bean
		DataSource secondDataSource() {
			return createRandomDataSource();
		}

		private DataSource createRandomDataSource() {
			String url = "jdbc:h2:mem:init-" + UUID.randomUUID();
			return DataSourceBuilder.create().url(url).build();
		}

	}

	@Configuration(proxyBeanMethods = false)
	@TestAutoConfigurationPackage(City.class)
	static class TestConfiguration {

	}

	@Configuration(proxyBeanMethods = false)
	@TestAutoConfigurationPackage(City.class)
	static class TestFilterConfiguration {

		@Bean
		OpenEntityManagerInViewFilter openEntityManagerInViewFilter() {
			return new OpenEntityManagerInViewFilter();
		}

	}

	@Configuration(proxyBeanMethods = false)
	@TestAutoConfigurationPackage(City.class)
	static class TestFilterRegistrationConfiguration {

		@Bean
		FilterRegistrationBean<OpenEntityManagerInViewFilter> openEntityManagerInViewFilterFilterRegistrationBean() {
			return new FilterRegistrationBean<>();
		}

	}

	@Configuration(proxyBeanMethods = false)
	@TestAutoConfigurationPackage(City.class)
	static class TestInterceptorManualConfiguration {

		@Bean
		OpenEntityManagerInViewInterceptor openEntityManagerInViewInterceptor() {
			return new ManualOpenEntityManagerInViewInterceptor();
		}

		static class ManualOpenEntityManagerInViewInterceptor extends OpenEntityManagerInViewInterceptor {

		}

	}

	@Configuration(proxyBeanMethods = false)
	static class TestConfigurationWithLocalContainerEntityManagerFactoryBean extends TestConfiguration {

		@Bean
		LocalContainerEntityManagerFactoryBean entityManagerFactory(DataSource dataSource, JpaVendorAdapter adapter) {
			LocalContainerEntityManagerFactoryBean factoryBean = new LocalContainerEntityManagerFactoryBean();
			factoryBean.setJpaVendorAdapter(adapter);
			factoryBean.setDataSource(dataSource);
			factoryBean.setPersistenceUnitName("manually-configured");
			Map<String, Object> properties = new HashMap<>();
			properties.put("configured", "manually");
			properties.put("hibernate.transaction.jta.platform", NoJtaPlatform.INSTANCE);
			factoryBean.setJpaPropertyMap(properties);
			return factoryBean;
		}

	}

	@Configuration(proxyBeanMethods = false)
	static class TestConfigurationWithEntityManagerFactory extends TestConfiguration {

		@Bean
		EntityManagerFactory entityManagerFactory(DataSource dataSource, JpaVendorAdapter adapter) {
			LocalContainerEntityManagerFactoryBean factoryBean = new LocalContainerEntityManagerFactoryBean();
			factoryBean.setJpaVendorAdapter(adapter);
			factoryBean.setDataSource(dataSource);
			factoryBean.setPersistenceUnitName("manually-configured");
			Map<String, Object> properties = new HashMap<>();
			properties.put("configured", "manually");
			properties.put("hibernate.transaction.jta.platform", NoJtaPlatform.INSTANCE);
			factoryBean.setJpaPropertyMap(properties);
			factoryBean.afterPropertiesSet();
			return factoryBean.getObject();
		}

		@Bean
		PlatformTransactionManager transactionManager(EntityManagerFactory emf) {
			JpaTransactionManager transactionManager = new JpaTransactionManager();
			transactionManager.setEntityManagerFactory(emf);
			return transactionManager;
		}

	}

	@Configuration(proxyBeanMethods = false)
	@TestAutoConfigurationPackage(City.class)
	static class TestConfigurationWithTransactionManager {

		@Bean
		TransactionManager testTransactionManager() {
			return new CustomJpaTransactionManager();
		}

	}

	@Configuration(proxyBeanMethods = false)
	@TestAutoConfigurationPackage(AbstractJpaAutoConfigurationTests.class)
	static class TestConfigurationWithCustomPersistenceUnitManager {

		private final DataSource dataSource;

		TestConfigurationWithCustomPersistenceUnitManager(DataSource dataSource) {
			this.dataSource = dataSource;
		}

		@Bean
		PersistenceUnitManager persistenceUnitManager() {
			DefaultPersistenceUnitManager persistenceUnitManager = new DefaultPersistenceUnitManager();
			persistenceUnitManager.setDefaultDataSource(this.dataSource);
			persistenceUnitManager.setPackagesToScan(City.class.getPackage().getName());
			return persistenceUnitManager;
		}

	}

	@Configuration(proxyBeanMethods = false)
	@TestAutoConfigurationPackage(AbstractJpaAutoConfigurationTests.class)
	static class TestConfigurationWithCustomPersistenceUnitPostProcessors {

		@Bean
		EntityManagerFactoryBuilderCustomizer entityManagerFactoryBuilderCustomizer() {
			return (builder) -> builder.setPersistenceUnitPostProcessors(
					(pui) -> pui.addManagedClassName("customized.attribute.converter.class.name"));
		}

	}

	static class CustomJpaTransactionManager extends JpaTransactionManager {

	}

}<|MERGE_RESOLUTION|>--- conflicted
+++ resolved
@@ -191,66 +191,37 @@
 
 	@Test
 	void customJpaProperties() {
-<<<<<<< HEAD
-		this.contextRunner.withPropertyValues("spring.jpa.properties.a:b", "spring.jpa.properties.a.b:c",
-				"spring.jpa.properties.c:d").run((context) -> {
-					LocalContainerEntityManagerFactoryBean bean = context
-							.getBean(LocalContainerEntityManagerFactoryBean.class);
-					Map<String, Object> map = bean.getJpaPropertyMap();
-					assertThat(map).containsEntry("a", "b");
-					assertThat(map).containsEntry("c", "d");
-					assertThat(map).containsEntry("a.b", "c");
-				});
-=======
 		this.contextRunner
 			.withPropertyValues("spring.jpa.properties.a:b", "spring.jpa.properties.a.b:c", "spring.jpa.properties.c:d")
 			.run((context) -> {
 				LocalContainerEntityManagerFactoryBean bean = context
 					.getBean(LocalContainerEntityManagerFactoryBean.class);
 				Map<String, Object> map = bean.getJpaPropertyMap();
-				assertThat(map.get("a")).isEqualTo("b");
-				assertThat(map.get("c")).isEqualTo("d");
-				assertThat(map.get("a.b")).isEqualTo("c");
-			});
->>>>>>> df5898a1
+				assertThat(map).containsEntry("a", "b");
+				assertThat(map).containsEntry("c", "d");
+				assertThat(map).containsEntry("a.b", "c");
+			});
 	}
 
 	@Test
 	void usesManuallyDefinedLocalContainerEntityManagerFactoryBeanIfAvailable() {
 		this.contextRunner.withUserConfiguration(TestConfigurationWithLocalContainerEntityManagerFactoryBean.class)
-<<<<<<< HEAD
-				.run((context) -> {
-					LocalContainerEntityManagerFactoryBean factoryBean = context
-							.getBean(LocalContainerEntityManagerFactoryBean.class);
-					Map<String, Object> map = factoryBean.getJpaPropertyMap();
-					assertThat(map).containsEntry("configured", "manually");
-				});
-=======
 			.run((context) -> {
 				LocalContainerEntityManagerFactoryBean factoryBean = context
 					.getBean(LocalContainerEntityManagerFactoryBean.class);
 				Map<String, Object> map = factoryBean.getJpaPropertyMap();
-				assertThat(map.get("configured")).isEqualTo("manually");
-			});
->>>>>>> df5898a1
+				assertThat(map).containsEntry("configured", "manually");
+			});
 	}
 
 	@Test
 	void usesManuallyDefinedEntityManagerFactoryIfAvailable() {
 		this.contextRunner.withUserConfiguration(TestConfigurationWithLocalContainerEntityManagerFactoryBean.class)
-<<<<<<< HEAD
-				.run((context) -> {
-					EntityManagerFactory factoryBean = context.getBean(EntityManagerFactory.class);
-					Map<String, Object> map = factoryBean.getProperties();
-					assertThat(map).containsEntry("configured", "manually");
-				});
-=======
 			.run((context) -> {
 				EntityManagerFactory factoryBean = context.getBean(EntityManagerFactory.class);
 				Map<String, Object> map = factoryBean.getProperties();
-				assertThat(map.get("configured")).isEqualTo("manually");
-			});
->>>>>>> df5898a1
+				assertThat(map).containsEntry("configured", "manually");
+			});
 	}
 
 	@Test
@@ -274,12 +245,12 @@
 	@Test
 	void customPersistenceManagedTypes() {
 		this.contextRunner
-				.withBean(PersistenceManagedTypes.class, () -> PersistenceManagedTypes.of(Country.class.getName()))
-				.run((context) -> {
-					assertThat(context).hasSingleBean(PersistenceManagedTypes.class);
-					EntityManager entityManager = context.getBean(EntityManagerFactory.class).createEntityManager();
-					assertThat(getManagedJavaTypes(entityManager)).contains(Country.class).doesNotContain(City.class);
-				});
+			.withBean(PersistenceManagedTypes.class, () -> PersistenceManagedTypes.of(Country.class.getName()))
+			.run((context) -> {
+				assertThat(context).hasSingleBean(PersistenceManagedTypes.class);
+				EntityManager entityManager = context.getBean(EntityManagerFactory.class).createEntityManager();
+				assertThat(getManagedJavaTypes(entityManager)).contains(Country.class).doesNotContain(City.class);
+			});
 	}
 
 	@Test
