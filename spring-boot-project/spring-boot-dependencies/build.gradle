plugins {
	id "org.springframework.boot.bom"
	id "org.springframework.boot.conventions"
	id "org.springframework.boot.deployed"
}

description = "Spring Boot Dependencies"

bom {
	effectiveBomArtifact()
	upgrade {
		policy = "any"
		gitHub {
			issueLabels = ["type: dependency-upgrade"]
		}
	}
	library("ANTLR2", "2.7.7") {
		prohibit("20030911") {
			because "it is old version that used a different versioning scheme"
		}
		group("antlr") {
			modules = [
				"antlr"
			]
		}
	}
	library("AppEngine SDK", "1.9.92") {
		group("com.google.appengine") {
			modules = [
				"appengine-api-1.0-sdk"
			]
		}
	}
	library("Artemis", "2.20.0") {
		group("org.apache.activemq") {
			modules = [
				"artemis-amqp-protocol",
				"artemis-commons",
				"artemis-core-client",
				"artemis-jakarta-client",
				"artemis-jakarta-server",
				"artemis-journal",
				"artemis-selector",
				"artemis-server",
				"artemis-service-extensions"
			]
		}
	}
	library("AspectJ", "1.9.7") {
		group("org.aspectj") {
			modules = [
				"aspectjrt",
				"aspectjtools",
				"aspectjweaver"
			]
		}
	}
	library("AssertJ", "3.21.0") {
		group("org.assertj") {
			modules = [
				"assertj-core"
			]
		}
	}
	library("Awaitility", "4.1.1") {
		group("org.awaitility") {
			modules = [
				"awaitility",
				"awaitility-groovy",
				"awaitility-kotlin",
				"awaitility-scala"
			]
		}
	}
	library("Build Helper Maven Plugin", "3.2.0") {
		group("org.codehaus.mojo") {
			plugins = [
				"build-helper-maven-plugin"
			]
		}
	}
	library("Byte Buddy", "1.11.22") {
		group("net.bytebuddy") {
			modules = [
				"byte-buddy",
				"byte-buddy-agent"
			]
		}
	}
	library("Caffeine", "2.9.2") {
		prohibit("[3.0.0,)") {
			because "it requires Java 11"
		}
		group("com.github.ben-manes.caffeine") {
			modules = [
				"caffeine",
				"guava",
				"jcache",
				"simulator"
			]
		}
	}
	library("Cassandra Driver", "4.13.0") {
		group("com.datastax.oss") {
			imports = [
				"java-driver-bom"
			]
			modules = [
				"java-driver-core" {
					exclude group: "org.slf4j", module: "jcl-over-slf4j"
				}
			]
		}
	}
	library("Classmate", "1.5.1") {
		group("com.fasterxml") {
			modules = [
				"classmate"
			]
		}
	}
	library("Commons Codec", "1.15") {
		group("commons-codec") {
			modules = [
				"commons-codec"
			]
		}
	}
	library("Commons DBCP2", "2.9.0") {
		group("org.apache.commons") {
			modules = [
				"commons-dbcp2" {
					exclude group: "commons-logging", module: "commons-logging"
				}
			]
		}
	}
	library("Commons Lang3", "3.12.0") {
		group("org.apache.commons") {
			modules = [
				"commons-lang3"
			]
		}
	}
	library("Commons Pool", "1.6") {
		group("commons-pool") {
			modules = [
				"commons-pool"
			]
		}
	}
	library("Commons Pool2", "2.11.1") {
		group("org.apache.commons") {
			modules = [
				"commons-pool2"
			]
		}
	}
	library("Couchbase Client", "3.2.4") {
		group("com.couchbase.client") {
			modules = [
				"java-client"
			]
		}
	}
	library("DB2 JDBC", "11.5.6.0") {
		group("com.ibm.db2") {
			modules = [
				"jcc"
			]
		}
	}
	library("Dependency Management Plugin", "1.0.11.RELEASE") {
		group("io.spring.gradle") {
			modules = [
				"dependency-management-plugin"
			]
		}
	}
	library("Derby", "10.14.2.0") {
		prohibit("[10.15,)") {
			because "it requires Java 9"
		}
		group("org.apache.derby") {
			modules = [
				"derby",
				"derbyclient"
			]
		}
	}
	library("Dropwizard Metrics", "4.2.4") {
		group("io.dropwizard.metrics") {
			imports = [
				"metrics-bom"
			]
		}
	}
	library("Elasticsearch", "7.16.2") {
		group("org.elasticsearch") {
			modules = [
				"elasticsearch"
			]
		}
		group("org.elasticsearch.client") {
			modules = [
				"transport",
				"elasticsearch-rest-client" {
					exclude group: "commons-logging", module: "commons-logging"
				},
				"elasticsearch-rest-client-sniffer" {
					exclude group: "commons-logging", module: "commons-logging"
				},
				"elasticsearch-rest-high-level-client"
			]
		}
		group("org.elasticsearch.distribution.integ-test-zip") {
			modules = [
				"elasticsearch" {
					type = 'zip'
				}
			]
		}
		group("org.elasticsearch.plugin") {
			modules = [
				"transport-netty4-client"
			]
		}
	}
	library("Embedded Mongo", "3.2.8") {
		group("de.flapdoodle.embed") {
			modules = [
				"de.flapdoodle.embed.mongo"
			]
		}
	}
	library("Flyway", "8.4.1") {
		group("org.flywaydb") {
			modules = [
				"flyway-core",
				"flyway-firebird",
				"flyway-mysql",
                "flyway-sqlserver"
			]
			plugins = [
				"flyway-maven-plugin"
			]
		}
	}
	library("FreeMarker", "2.3.31") {
		group("org.freemarker") {
			modules = [
				"freemarker"
			]
		}
	}
	library("Git Commit ID Plugin", "4.9.10") {
		prohibit("[5.0.0,)") {
			because "it requires Java 11"
		}
		group("pl.project13.maven") {
			plugins = [
				"git-commit-id-plugin"
			]
		}
	}
	library("Glassfish EL", "4.0.2") {
		group("org.glassfish") {
			modules = [
				"jakarta.el"
			]
		}
	}
	library("Glassfish JAXB", "3.0.2") {
		group("org.glassfish.jaxb") {
			modules = [
				"codemodel",
				"codemodel-annotation-compiler",
				"jaxb-jxc",
				"jaxb-runtime",
				"jaxb-xjc",
				"txw2",
				"txwc2",
				"xsom"
			]
		}
	}
	library("Glassfish JSTL", "2.0.0") {
		group("org.glassfish.web") {
			modules = [
				"jakarta.servlet.jsp.jstl"
			]
		}
	}
	library("Groovy", "3.0.9") {
		group("org.codehaus.groovy") {
			imports = [
				"groovy-bom"
			]
		}
	}
	library("Gson", "2.8.9") {
		group("com.google.code.gson") {
			modules = [
				"gson"
			]
		}
	}
	library("H2", "1.4.200") {
		group("com.h2database") {
			modules = [
				"h2"
			]
		}
	}
	library("Hamcrest", "2.2") {
		group("org.hamcrest") {
			modules = [
				"hamcrest",
				"hamcrest-core",
				"hamcrest-library"
			]
		}
	}
	library("Hazelcast", "5.0.2") {
		group("com.hazelcast") {
			modules = [
				"hazelcast",
				"hazelcast-spring"
			]
		}
	}
	library("Hazelcast Hibernate5", "2.2.1") {
		group("com.hazelcast") {
			modules = [
				"hazelcast-hibernate52",
				"hazelcast-hibernate53"
			]
		}
	}
	library("Hibernate", "5.6.1.Final") {
		group("org.hibernate") {
			modules = [
				"hibernate-c3p0",
				"hibernate-core-jakarta",
				"hibernate-ehcache",
				"hibernate-entitymanager",
				"hibernate-envers-jakarta",
				"hibernate-hikaricp",
				"hibernate-java8",
				"hibernate-jcache",
				"hibernate-jpamodelgen-jakarta",
				"hibernate-micrometer",
				"hibernate-proxool",
				"hibernate-spatial",
				"hibernate-testing-jakarta",
				"hibernate-vibur"
			]
		}
	}
	library("Hibernate Validator", "7.0.1.Final") {
		group("org.hibernate.validator") {
			modules = [
				"hibernate-validator",
				"hibernate-validator-annotation-processor"
			]
		}
	}
	library("HikariCP", "4.0.3") {
		prohibit("[5.0.0,)") {
			because "it requires Java 11"
		}
		group("com.zaxxer") {
			modules = [
				"HikariCP"
			]
		}
	}
	library("HSQLDB", "2.5.2") {
		prohibit("[2.6.0,)") {
			because "it requires Java 11"
		}
		group("org.hsqldb") {
			modules = [
				"hsqldb"
			]
		}
	}
	library("HtmlUnit", "2.54.0") {
		group("net.sourceforge.htmlunit") {
			modules = [
				"htmlunit" {
					exclude group: "commons-logging", module: "commons-logging"
				}
			]
		}
	}
	library("HttpAsyncClient", "4.1.4") {
		group("org.apache.httpcomponents") {
			modules = [
				"httpasyncclient" {
					exclude group: "commons-logging", module: "commons-logging"
				}
			]
		}
	}
	library("HttpClient", "4.5.13") {
		group("org.apache.httpcomponents") {
			modules = [
				"fluent-hc",
				"httpclient" {
					exclude group: "commons-logging", module: "commons-logging"
				},
				"httpclient-cache",
				"httpclient-osgi",
				"httpclient-win",
				"httpmime"
			]
		}
	}
	library("HttpClient5", "5.1.2") {
		group("org.apache.httpcomponents.client5") {
			modules = [
				"httpclient5",
				"httpclient5-cache",
				"httpclient5-fluent",
				"httpclient5-win",
			]
		}
	}
	library("HttpCore", "4.4.14") {
		group("org.apache.httpcomponents") {
			modules = [
				"httpcore",
				"httpcore-nio"
			]
		}
	}
	library("HttpCore5", "5.1.2") {
		group("org.apache.httpcomponents.core5") {
			modules = [
				"httpcore5",
				"httpcore5-h2",
				"httpcore5-reactive"
			]
		}
	}
	library("InfluxDB Java", "2.22") {
		group("org.influxdb") {
			modules = [
				"influxdb-java"
			]
		}
	}
	library("Jackson Bom", "2.13.0") {
		group("com.fasterxml.jackson") {
			imports = [
				"jackson-bom"
			]
		}
	}
	library("Jakarta Activation", "2.0.1") {
		group("com.sun.activation") {
			modules = [
				"jakarta.activation"
			]
		}
		group("jakarta.activation") {
			modules = [
				"jakarta.activation-api"
			]
		}
	}
	library("Jakarta Annotation", "2.0.0") {
		group("jakarta.annotation") {
			modules = [
				"jakarta.annotation-api"
			]
		}
	}
	library("Jakarta JMS", "3.0.0") {
		group("jakarta.jms") {
			modules = [
				"jakarta.jms-api"
			]
		}
	}
	library("Jakarta Json", "2.0.1") {
		group("jakarta.json") {
			modules = [
				"jakarta.json-api"
			]
		}
	}
	library("Jakarta Json Bind", "2.0.0") {
		group("jakarta.json.bind") {
			modules = [
				"jakarta.json.bind-api"
			]
		}
	}
	library("Jakarta Mail", "2.0.1") {
		group("jakarta.mail") {
			modules = [
				"jakarta.mail-api"
			]
		}
	}
	library("Jakarta Management", "1.1.4") {
		group("jakarta.management.j2ee") {
			modules = [
				"jakarta.management.j2ee-api"
			]
		}
	}
	library("Jakarta Persistence", "3.0.0") {
		group("jakarta.persistence") {
			modules = [
				"jakarta.persistence-api"
			]
		}
	}
	library("Jakarta Servlet", "5.0.0") {
		group("jakarta.servlet") {
			modules = [
				"jakarta.servlet-api"
			]
		}
	}
	library("Jakarta Servlet JSP JSTL", "2.0.0") {
		group("jakarta.servlet.jsp.jstl") {
			modules = [
				"jakarta.servlet.jsp.jstl-api"
			]
		}
	}
	library("Jakarta Transaction", "2.0.0") {
		group("jakarta.transaction") {
			modules = [
				"jakarta.transaction-api"
			]
		}
	}
	library("Jakarta Validation", "3.0.1") {
		group("jakarta.validation") {
			modules = [
				"jakarta.validation-api"
			]
		}
	}
	library("Jakarta WebSocket", "2.0.0") {
		group("jakarta.websocket") {
			modules = [
				"jakarta.websocket-api"
			]
		}
	}
	library("Jakarta WS RS", "3.0.0") {
		group("jakarta.ws.rs") {
			modules = [
				"jakarta.ws.rs-api"
			]
		}
	}
	library("Jakarta XML Bind", "3.0.1") {
		group("jakarta.xml.bind") {
			modules = [
				"jakarta.xml.bind-api"
			]
		}
	}
	library("Jakarta XML SOAP", "2.0.1") {
		group("jakarta.xml.soap") {
			modules = [
					"jakarta.xml.soap-api"
			]
		}
	}
	library("Jakarta XML WS", "3.0.1") {
		group("jakarta.xml.ws") {
			modules = [
				"jakarta.xml.ws-api"
			]
		}
	}
	library("Janino", "3.1.6") {
		group("org.codehaus.janino") {
			modules = [
				"commons-compiler",
				"commons-compiler-jdk",
				"janino"
			]
		}
	}
	library("Javax Cache", "1.1.1") {
		group("javax.cache") {
			modules = [
				"cache-api"
			]
		}
	}
	library("Javax Money", "1.1") {
		group("javax.money") {
			modules = [
				"money-api"
			]
		}
	}
	library("Jaxen", "1.2.0") {
		group("jaxen") {
			modules = [
				"jaxen"
			]
		}
	}
	library("Jaybird", "4.0.4.java8") {
		group("org.firebirdsql.jdbc") {
			modules = [
				"jaybird",
				"jaybird-jdk18"
			]
		}
	}
	library("JBoss Logging", "3.4.2.Final") {
		group("org.jboss.logging") {
			modules = [
				"jboss-logging"
			]
		}
	}
	library("JDOM2", "2.0.6") {
		group("org.jdom") {
			modules = [
				"jdom2"
			]
		}
	}
	library("Jedis", "3.7.1") {
		group("redis.clients") {
			modules = [
				"jedis"
			]
		}
	}
	library("Jetty EL", "10.0.7") {
		group("org.mortbay.jasper") {
			modules = [
				"apache-el"
			]
		}
	}
	library("Jetty Reactive HTTPClient", "3.0.4") {
		group("org.eclipse.jetty") {
			modules = [
				"jetty-reactive-httpclient"
			]
		}
	}
	library("Jetty", "11.0.7") {
		group("org.eclipse.jetty") {
			imports = [
				"jetty-bom"
			]
		}
	}
	library("JMustache", "1.15") {
		group("com.samskivert") {
			modules = [
				"jmustache"
			]
		}
	}
	library("jOOQ", "3.16.0") {
		group("org.jooq") {
			modules = [
				"jooq",
				"jooq-codegen",
				"jooq-kotlin",
				"jooq-meta"
			]
			plugins = [
				"jooq-codegen-maven"
			]
		}
	}
	library("Json Path", "2.6.0") {
		group("com.jayway.jsonpath") {
			modules = [
				"json-path",
				"json-path-assert"
			]
		}
	}
	library("Json-smart", "2.4.7") {
		group("net.minidev") {
			modules = [
				"json-smart"
			]
		}
	}
	library("JsonAssert", "1.5.0") {
		group("org.skyscreamer") {
			modules = [
				"jsonassert"
			]
		}
	}
	library("JSTL", "1.2") {
		group("javax.servlet") {
			modules = [
				"jstl"
			]
		}
	}
	library("JTDS", "1.3.1") {
		group("net.sourceforge.jtds") {
			modules = [
				"jtds"
			]
		}
	}
	library("JUnit", "4.13.2") {
		group("junit") {
			modules = [
				"junit"
			]
		}
	}
	library("JUnit Jupiter", "5.8.1") {
		group("org.junit") {
			imports = [
				"junit-bom"
			]
		}
	}
	library("Kafka", "3.0.0") {
		group("org.apache.kafka") {
			modules = [
				"connect-api",
				"connect-basic-auth-extension",
				"connect-file",
				"connect-json",
				"connect-runtime",
				"connect-transforms",
				"kafka-clients",
				"kafka-metadata",
				"kafka-log4j-appender",
				"kafka-streams",
				"kafka-streams-scala_2.12",
				"kafka-streams-scala_2.13",
				"kafka-streams-test-utils",
				"kafka-tools",
				"kafka_2.12",
				"kafka_2.13"
			]
		}
	}
	library("Kotlin", "${kotlinVersion}") {
		group("org.jetbrains.kotlin") {
			imports = [
				"kotlin-bom"
			]
			plugins = [
				"kotlin-maven-plugin"
			]
		}
	}
	library("Kotlin Coroutines", "1.6.0") {
		group("org.jetbrains.kotlinx") {
			imports = [
				"kotlinx-coroutines-bom"
			]
		}
	}
	library("Lettuce", "6.1.6.RELEASE") {
		group("io.lettuce") {
			modules = [
				"lettuce-core"
			]
		}
	}
	library("Liquibase", "4.7.0") {
		group("org.liquibase") {
			modules = [
				"liquibase-core"
			]
			plugins = [
				"liquibase-maven-plugin"
			]
		}
	}
	library("Log4j2", "2.17.1") {
		group("org.apache.logging.log4j") {
			imports = [
				"log4j-bom"
			]
		}
	}
	library("Logback", "1.2.9") {
		group("ch.qos.logback") {
			modules = [
				"logback-access",
				"logback-classic",
				"logback-core"
			]
		}
	}
	library("Lombok", "1.18.22") {
		group("org.projectlombok") {
			modules = [
				"lombok"
			]
		}
	}
	library("MariaDB", "2.7.4") {
		group("org.mariadb.jdbc") {
			modules = [
				"mariadb-java-client"
			]
		}
	}
	library("Maven AntRun Plugin", "3.0.0") {
		group("org.apache.maven.plugins") {
			plugins = [
				"maven-antrun-plugin"
			]
		}
	}
	library("Maven Assembly Plugin", "3.3.0") {
		group("org.apache.maven.plugins") {
			plugins = [
				"maven-assembly-plugin"
			]
		}
	}
	library("Maven Clean Plugin", "3.1.0") {
		group("org.apache.maven.plugins") {
			plugins = [
				"maven-clean-plugin"
			]
		}
	}
	library("Maven Compiler Plugin", "3.8.1") {
		group("org.apache.maven.plugins") {
			plugins = [
				"maven-compiler-plugin"
			]
		}
	}
	library("Maven Dependency Plugin", "3.2.0") {
		group("org.apache.maven.plugins") {
			plugins = [
				"maven-dependency-plugin"
			]
		}
	}
	library("Maven Deploy Plugin", "2.8.2") {
		group("org.apache.maven.plugins") {
			plugins = [
				"maven-deploy-plugin"
			]
		}
	}
	library("Maven Enforcer Plugin", "3.0.0") {
		group("org.apache.maven.plugins") {
			plugins = [
				"maven-enforcer-plugin"
			]
		}
	}
	library("Maven Failsafe Plugin", "2.22.2") {
		group("org.apache.maven.plugins") {
			plugins = [
				"maven-failsafe-plugin"
			]
		}
	}
	library("Maven Help Plugin", "3.2.0") {
		group("org.apache.maven.plugins") {
			plugins = [
				"maven-help-plugin"
			]
		}
	}
	library("Maven Install Plugin", "2.5.2") {
		group("org.apache.maven.plugins") {
			plugins = [
				"maven-install-plugin"
			]
		}
	}
	library("Maven Invoker Plugin", "3.2.2") {
		group("org.apache.maven.plugins") {
			plugins = [
				"maven-invoker-plugin"
			]
		}
	}
	library("Maven Jar Plugin", "3.2.0") {
		group("org.apache.maven.plugins") {
			plugins = [
				"maven-jar-plugin"
			]
		}
	}
	library("Maven Javadoc Plugin", "3.3.1") {
		group("org.apache.maven.plugins") {
			plugins = [
				"maven-javadoc-plugin"
			]
		}
	}
	library("Maven Resources Plugin", "3.2.0") {
		group("org.apache.maven.plugins") {
			plugins = [
				"maven-resources-plugin"
			]
		}
	}
	library("Maven Shade Plugin", "3.2.4") {
		group("org.apache.maven.plugins") {
			plugins = [
				"maven-shade-plugin"
			]
		}
	}
	library("Maven Source Plugin", "3.2.1") {
		group("org.apache.maven.plugins") {
			plugins = [
				"maven-source-plugin"
			]
		}
	}
	library("Maven Surefire Plugin", "2.22.2") {
		group("org.apache.maven.plugins") {
			plugins = [
				"maven-surefire-plugin"
			]
		}
	}
	library("Maven War Plugin", "3.3.2") {
		group("org.apache.maven.plugins") {
			plugins = [
				"maven-war-plugin"
			]
		}
	}
	library("Micrometer", "2.0.0-M1") {
		group("io.micrometer") {
			modules = [
				"micrometer-registry-stackdriver" {
					exclude group: "javax.annotation", module: "javax.annotation-api"
				}
			]
			imports = [
				"micrometer-bom"
			]
		}
	}
	library("MIMEPull", "1.9.15") {
		group("org.jvnet.mimepull") {
			modules = [
				"mimepull"
			]
		}
	}
	library("Mockito", "4.0.0") {
		group("org.mockito") {
			modules = [
				"mockito-core",
				"mockito-inline",
				"mockito-junit-jupiter"
			]
		}
	}
	library("MongoDB", "4.4.1") {
		group("org.mongodb") {
			modules = [
				"bson",
				"mongodb-driver-core",
				"mongodb-driver-legacy",
				"mongodb-driver-reactivestreams",
				"mongodb-driver-sync"
			]
		}
	}
	library("MSSQL JDBC", "9.4.0.jre8") {
		group("com.microsoft.sqlserver") {
			modules = [
				"mssql-jdbc"
			]
		}
	}
	library("MySQL", "8.0.28") {
		group("mysql") {
			modules = [
				"mysql-connector-java" {
					exclude group: "com.google.protobuf", module: "protobuf-java"
				}
			]
		}
	}
	library("NekoHTML", "1.9.22") {
		group("net.sourceforge.nekohtml") {
			modules = [
				"nekohtml"
			]
		}
	}
	library("Neo4j Java Driver", "4.3.6") {
		group("org.neo4j.driver") {
			modules = [
				"neo4j-java-driver"
			]
		}
	}
	library("Netty", "4.1.70.Final") {
		group("io.netty") {
			imports = [
				"netty-bom"
			]
		}
	}
	library("Netty tcNative", "2.0.46.Final") {
		group("io.netty") {
			modules = [
				"netty-tcnative",
				"netty-tcnative-boringssl-static"
			]
		}
	}
	library("OkHttp3", "3.14.9") {
		prohibit("[4.0.0-alpha01,)") {
			because "it requires Kotlin"
		}
		group("com.squareup.okhttp3") {
			modules = [
				"logging-interceptor",
				"mockwebserver",
				"okcurl",
				"okhttp",
				"okhttp-dnsoverhttps",
				"okhttp-sse",
				"okhttp-testing-support",
				"okhttp-tls",
				"okhttp-urlconnection"
			]
		}
	}
	library("Oracle Database", "21.3.0.0") {
		group("com.oracle.database.jdbc") {
			imports = [
				"ojdbc-bom"
			]
		}
	}
<<<<<<< HEAD
=======
	library("Pooled JMS", "1.2.3") {
		prohibit("[2.0.0,)") {
			because "it requires Java 11"
		}
		group("org.messaginghub") {
			modules = [
				"pooled-jms"
			]
		}
	}
>>>>>>> 4166429f
	library("Postgresql", "42.3.1") {
		group("org.postgresql") {
			modules = [
				"postgresql"
			]
		}
	}
	library("Prometheus Client", "0.14.1") {
		group("io.prometheus") {
			imports = [
				"simpleclient_bom"
			]
		}
	}
	library("Quartz", "2.3.2") {
		group("org.quartz-scheduler") {
			modules = [
				"quartz" {
					exclude group: "com.mchange", module: "c3p0"
					exclude group: "com.zaxxer", module: "*"
				},
				"quartz-jobs"
			]
		}
	}
	library("QueryDSL", "5.0.0") {
		group("com.querydsl") {
			imports = [
				"querydsl-bom"
			]
		}
	}
	library("R2DBC Bom", "Arabba-SR12") {
		group("io.r2dbc") {
			imports = [
					"r2dbc-bom"
			]
		}
	}
	library("Rabbit AMQP Client", "5.13.1") {
		group("com.rabbitmq") {
			modules = [
				"amqp-client"
			]
		}
	}
	library("Rabbit Stream Client", "0.4.0") {
		group("com.rabbitmq") {
			modules = [
					"stream-client"
			]
		}
	}
	library("Reactive Streams", "1.0.3") {
		group("org.reactivestreams") {
			modules = [
				"reactive-streams"
			]
		}
	}
	library("Reactor Bom", "2020.0.15") {
		group("io.projectreactor") {
			imports = [
				"reactor-bom"
			]
		}
	}
	library("RSocket", "1.1.1") {
		group("io.rsocket") {
			imports = [
				"rsocket-bom"
			]
		}
	}
	library("RxJava", "1.3.8") {
		group("io.reactivex") {
			modules = [
				"rxjava"
			]
		}
	}
	library("RxJava Adapter", "1.2.1") {
		group("io.reactivex") {
			modules = [
				"rxjava-reactive-streams"
			]
		}
	}
	library("RxJava2", "2.2.21") {
		group("io.reactivex.rxjava2") {
			modules = [
				"rxjava"
			]
		}
	}
	library("Spring Boot", "${version}") {
		group("org.springframework.boot") {
			modules = [
				"spring-boot",
				"spring-boot-test",
				"spring-boot-test-autoconfigure",
				"spring-boot-actuator",
				"spring-boot-actuator-autoconfigure",
				"spring-boot-autoconfigure",
				"spring-boot-autoconfigure-processor",
				"spring-boot-buildpack-platform",
				"spring-boot-configuration-metadata",
				"spring-boot-configuration-processor",
				"spring-boot-devtools",
				"spring-boot-jarmode-layertools",
				"spring-boot-loader",
				"spring-boot-loader-tools",
				"spring-boot-properties-migrator",
				"spring-boot-starter",
				"spring-boot-starter-activemq",
				"spring-boot-starter-actuator",
				"spring-boot-starter-amqp",
				"spring-boot-starter-aop",
				"spring-boot-starter-artemis",
				"spring-boot-starter-batch",
				"spring-boot-starter-cache",
				"spring-boot-starter-data-cassandra",
				"spring-boot-starter-data-cassandra-reactive",
				"spring-boot-starter-data-couchbase",
				"spring-boot-starter-data-couchbase-reactive",
				"spring-boot-starter-data-elasticsearch",
				"spring-boot-starter-data-jdbc",
				"spring-boot-starter-data-jpa",
				"spring-boot-starter-data-ldap",
				"spring-boot-starter-data-mongodb",
				"spring-boot-starter-data-mongodb-reactive",
				"spring-boot-starter-data-r2dbc",
				"spring-boot-starter-data-redis",
				"spring-boot-starter-data-redis-reactive",
				"spring-boot-starter-data-neo4j",
				"spring-boot-starter-data-rest",
				"spring-boot-starter-freemarker",
				"spring-boot-starter-groovy-templates",
				"spring-boot-starter-hateoas",
				"spring-boot-starter-integration",
				"spring-boot-starter-jdbc",
				"spring-boot-starter-jetty",
				"spring-boot-starter-jooq",
				"spring-boot-starter-json",
				"spring-boot-starter-jta-atomikos",
				"spring-boot-starter-log4j2",
				"spring-boot-starter-logging",
				"spring-boot-starter-mail",
				"spring-boot-starter-mustache",
				"spring-boot-starter-oauth2-client",
				"spring-boot-starter-oauth2-resource-server",
				"spring-boot-starter-quartz",
				"spring-boot-starter-reactor-netty",
				"spring-boot-starter-rsocket",
				"spring-boot-starter-security",
				"spring-boot-starter-test",
				"spring-boot-starter-thymeleaf",
				"spring-boot-starter-tomcat",
				"spring-boot-starter-undertow",
				"spring-boot-starter-validation",
				"spring-boot-starter-web",
				"spring-boot-starter-webflux",
				"spring-boot-starter-websocket",
				"spring-boot-starter-web-services"
			]
			plugins = [
				"spring-boot-maven-plugin"
			]
		}
	}
	library("SAAJ Impl", "2.0.1") {
		group("com.sun.xml.messaging.saaj") {
			modules = [
				"saaj-impl"
			]
		}
	}
	library("Selenium", "3.141.59") {
		group("org.seleniumhq.selenium") {
			modules = [
				"selenium-api",
				"selenium-chrome-driver",
				"selenium-edge-driver",
				"selenium-firefox-driver",
				"selenium-ie-driver",
				"selenium-java",
				"selenium-opera-driver",
				"selenium-remote-driver",
				"selenium-safari-driver",
				"selenium-support"
			]
		}
	}
	library("Selenium HtmlUnit", "2.54.0") {
		group("org.seleniumhq.selenium") {
			modules = [
				"htmlunit-driver"
			]
		}
	}
	library("SendGrid", "4.7.6") {
		group("com.sendgrid") {
			modules = [
				"sendgrid-java"
			]
		}
	}
	library("Servlet API", "4.0.1") {
		group("javax.servlet") {
			modules = [
				"javax.servlet-api"
			]
		}
	}
	library("SLF4J", "1.7.32") {
		group("org.slf4j") {
			modules = [
				"jcl-over-slf4j",
				"jul-to-slf4j",
				"log4j-over-slf4j",
				"slf4j-api",
				"slf4j-ext",
				"slf4j-jcl",
				"slf4j-jdk14",
				"slf4j-log4j12",
				"slf4j-nop",
				"slf4j-simple"
			]
		}
	}
	library("SnakeYAML", "1.29") {
		group("org.yaml") {
			modules = [
				"snakeyaml"
			]
		}
	}
	library("Solr", "8.8.2") {
		prohibit("8.9.0") {
			because "it depends on an artifact that is not on Maven Central"
		}
		group("org.apache.solr") {
			modules = [
				"solr-analysis-extras",
				"solr-analytics",
				"solr-cell",
				"solr-core",
				"solr-dataimporthandler",
				"solr-dataimporthandler-extras",
				"solr-langid",
				"solr-ltr",
				"solr-solrj" {
					exclude group: "org.slf4j", module: "jcl-over-slf4j"
				},
				"solr-test-framework",
				"solr-velocity"
			]
		}
	}
	library("Spring AMQP", "3.0.0-M1") {
		group("org.springframework.amqp") {
			modules = [
				"spring-amqp",
				"spring-rabbit",
				"spring-rabbit-stream",
				"spring-rabbit-junit",
				"spring-rabbit-test"
			]
		}
	}
	library("Spring Batch", "5.0.0-SNAPSHOT") {
		group("org.springframework.batch") {
			modules = [
				"spring-batch-core",
				"spring-batch-infrastructure",
				"spring-batch-integration",
				"spring-batch-test"
			]
		}
	}
	library("Spring Data Bom", "2022.0.0-M1") {
		group("org.springframework.data") {
			imports = [
				"spring-data-bom"
			]
		}
	}
	library("Spring Framework", "6.0.0-M2") {
		group("org.springframework") {
			imports = [
				"spring-framework-bom"
			]
		}
	}
	library("Spring HATEOAS", "2.0.0-M1") {
		group("org.springframework.hateoas") {
			modules = [
				"spring-hateoas"
			]
		}
	}
	library("Spring Integration", "6.0.0-M1") {
		group("org.springframework.integration") {
			imports = [
				"spring-integration-bom"
			]
		}
	}
	library("Spring Kafka", "3.0.0-M1") {
		group("org.springframework.kafka") {
			modules = [
				"spring-kafka",
				"spring-kafka-test"
			]
		}
	}
	library("Spring LDAP", "3.0.0-M1") {
		group("org.springframework.ldap") {
			modules = [
				"spring-ldap-core",
				"spring-ldap-core-tiger",
				"spring-ldap-ldif-batch",
				"spring-ldap-ldif-core",
				"spring-ldap-odm",
				"spring-ldap-test"
			]
		}
	}
	library("Spring RESTDocs", "3.0.0-M1") {
		group("org.springframework.restdocs") {
			modules = [
				"spring-restdocs-asciidoctor",
				"spring-restdocs-core",
				"spring-restdocs-mockmvc",
				"spring-restdocs-restassured",
				"spring-restdocs-webtestclient"
			]
		}
	}
	library("Spring Retry", "1.3.1") {
		group("org.springframework.retry") {
			modules = [
				"spring-retry"
			]
		}
	}
	library("Spring Security", "6.0.0-M1") {
		group("org.springframework.security") {
			imports = [
				"spring-security-bom"
			]
		}
	}
	library("Spring Session Bom", "2022.1.0-SNAPSHOT") {
		group("org.springframework.session") {
			imports = [
				"spring-session-bom"
			]
		}
	}
	library("Spring WS", "4.0.0-M1") {
		group("org.springframework.ws") {
			modules = [
				"spring-ws-core",
				"spring-ws-security",
				"spring-ws-support",
				"spring-ws-test",
				"spring-xml"
			]
		}
	}
	library("SQLite JDBC", "3.36.0.3") {
		group("org.xerial") {
			modules = [
				"sqlite-jdbc"
			]
		}
	}
	library("Sun Mail", "2.0.1") {
		group("com.sun.mail") {
			modules = [
				"jakarta.mail"
			]
		}
	}
	library("Thymeleaf", "3.1.0.M1") {
		group("org.thymeleaf") {
			modules = [
				"thymeleaf",
				"thymeleaf-spring6"
			]
		}
	}
	library("Thymeleaf Extras Data Attribute", "2.0.1") {
		group("com.github.mxab.thymeleaf.extras") {
			modules = [
				"thymeleaf-extras-data-attribute"
			]
		}
	}
	library("Thymeleaf Extras Java8Time", "3.0.4.RELEASE") {
		group("org.thymeleaf.extras") {
			modules = [
				"thymeleaf-extras-java8time"
			]
		}
	}
	library("Thymeleaf Extras SpringSecurity", "3.1.0.M1") {
		group("org.thymeleaf.extras") {
			modules = [
				"thymeleaf-extras-springsecurity6"
			]
		}
	}
	library("Thymeleaf Layout Dialect", "3.0.0") {
		group("nz.net.ultraq.thymeleaf") {
			modules = [
				"thymeleaf-layout-dialect"
			]
		}
	}
	library("Tomcat", "${tomcatVersion}") {
		group("org.apache.tomcat") {
			modules = [
				"tomcat-annotations-api",
				"tomcat-jdbc",
				"tomcat-jsp-api"
			]
		}
		group("org.apache.tomcat.embed") {
			modules = [
				"tomcat-embed-core",
				"tomcat-embed-el",
				"tomcat-embed-jasper",
				"tomcat-embed-websocket"
			]
		}
	}
	library("UnboundID LDAPSDK", "4.0.14") {
		group("com.unboundid") {
			modules = [
				"unboundid-ldapsdk"
			]
		}
	}
	library("Undertow", "2.2.12.Final") {
		group("io.undertow") {
			modules = [
				"undertow-core",
				"undertow-servlet-jakartaee9",
				"undertow-websockets-jsr-jakartaee9"
			]
		}
	}
	library("Versions Maven Plugin", "2.8.1") {
		group("org.codehaus.mojo") {
			plugins = [
				"versions-maven-plugin"
			]
		}
	}
	library("WebJars Locator Core", "0.48") {
		group("org.webjars") {
			modules = [
				"webjars-locator-core"
			]
		}
	}
	library("WSDL4j", "1.6.3") {
		group("wsdl4j") {
			modules = [
				"wsdl4j"
			]
		}
	}
	library("XML Maven Plugin", "1.0.2") {
		group("org.codehaus.mojo") {
			plugins = [
				"xml-maven-plugin"
			]
		}
	}
	library("XmlUnit2", "2.8.3") {
		group("org.xmlunit") {
			modules = [
				"xmlunit-assertj",
				"xmlunit-core",
				"xmlunit-legacy",
				"xmlunit-matchers",
				"xmlunit-placeholders"
			]
		}
	}
	library("Yasson", "2.0.2") {
		group("org.eclipse") {
			modules = [
				"yasson"
			]
		}
	}
}

generateMetadataFileForMavenPublication {
	enabled = false
}<|MERGE_RESOLUTION|>--- conflicted
+++ resolved
@@ -1053,19 +1053,6 @@
 			]
 		}
 	}
-<<<<<<< HEAD
-=======
-	library("Pooled JMS", "1.2.3") {
-		prohibit("[2.0.0,)") {
-			because "it requires Java 11"
-		}
-		group("org.messaginghub") {
-			modules = [
-				"pooled-jms"
-			]
-		}
-	}
->>>>>>> 4166429f
 	library("Postgresql", "42.3.1") {
 		group("org.postgresql") {
 			modules = [
