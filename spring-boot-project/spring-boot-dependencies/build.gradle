--- conflicted
+++ resolved
@@ -2544,13 +2544,12 @@
 	}
 	library("Tomcat", "${tomcatVersion}") {
 		prohibit {
-<<<<<<< HEAD
+			versionRange "[10.1.35]"
+			because "https://bz.apache.org/bugzilla/show_bug.cgi?id=69576"
+		}
+		prohibit {
 			versionRange "[11.0.0-M1,)"
 			because "it exceeds our Jakarte EE 10 baseline"
-=======
-			versionRange "[10.1.35]"
-			because "https://bz.apache.org/bugzilla/show_bug.cgi?id=69576"
->>>>>>> 69c23e86
 		}
 		group("org.apache.tomcat") {
 			modules = [
