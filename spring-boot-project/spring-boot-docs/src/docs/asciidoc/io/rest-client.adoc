--- conflicted
+++ resolved
@@ -8,15 +8,9 @@
 
 [[io.rest-client.webclient]]
 === WebClient
-<<<<<<< HEAD
 If you have Spring WebFlux on your classpath we recommend that you use `WebClient` to call remote REST services.
 The `WebClient` interface provides a functional style API and is fully reactive.
-You can learn more about the `WebClient` in the dedicated {spring-framework-docs}/web-reactive.html#webflux-client[section in the Spring Framework docs].
-=======
-If you have Spring WebFlux on your classpath, you can also choose to use `WebClient` to call remote REST services.
-Compared to `RestTemplate`, this client has a more functional feel and is fully reactive.
 You can learn more about the `WebClient` in the dedicated {spring-framework-docs}/web/webflux-webclient.html[section in the Spring Framework docs].
->>>>>>> eaaf9773
 
 TIP: If you are not writing a reactive Spring WebFlux application you can use the a <<io#io.rest-client.restclient,`RestClient`>> instead of a `WebClient`.
 This provides a similar functional API, but is blocking rather than reactive.
