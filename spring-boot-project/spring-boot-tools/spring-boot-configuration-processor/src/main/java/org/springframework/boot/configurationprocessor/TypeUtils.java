/*
<<<<<<< HEAD
 * Copyright 2012-2022 the original author or authors.
=======
 * Copyright 2012-2023 the original author or authors.
>>>>>>> df5898a1
 *
 * Licensed under the Apache License, Version 2.0 (the "License");
 * you may not use this file except in compliance with the License.
 * You may obtain a copy of the License at
 *
 *      https://www.apache.org/licenses/LICENSE-2.0
 *
 * Unless required by applicable law or agreed to in writing, software
 * distributed under the License is distributed on an "AS IS" BASIS,
 * WITHOUT WARRANTIES OR CONDITIONS OF ANY KIND, either express or implied.
 * See the License for the specific language governing permissions and
 * limitations under the License.
 */

package org.springframework.boot.configurationprocessor;

import java.util.Arrays;
import java.util.Collection;
import java.util.Collections;
import java.util.EnumMap;
import java.util.HashMap;
import java.util.List;
import java.util.Map;
import java.util.Map.Entry;
import java.util.regex.Pattern;
import java.util.stream.Collectors;

import javax.annotation.processing.ProcessingEnvironment;
import javax.lang.model.element.Element;
import javax.lang.model.element.TypeElement;
import javax.lang.model.type.ArrayType;
import javax.lang.model.type.DeclaredType;
import javax.lang.model.type.PrimitiveType;
import javax.lang.model.type.TypeKind;
import javax.lang.model.type.TypeMirror;
import javax.lang.model.type.TypeVariable;
import javax.lang.model.util.SimpleTypeVisitor8;
import javax.lang.model.util.Types;

/**
 * Type Utilities.
 *
 * @author Stephane Nicoll
 * @author Phillip Webb
 */
class TypeUtils {

	private static final Map<TypeKind, Class<?>> PRIMITIVE_WRAPPERS;

	static {
		Map<TypeKind, Class<?>> wrappers = new EnumMap<>(TypeKind.class);
		wrappers.put(TypeKind.BOOLEAN, Boolean.class);
		wrappers.put(TypeKind.BYTE, Byte.class);
		wrappers.put(TypeKind.CHAR, Character.class);
		wrappers.put(TypeKind.DOUBLE, Double.class);
		wrappers.put(TypeKind.FLOAT, Float.class);
		wrappers.put(TypeKind.INT, Integer.class);
		wrappers.put(TypeKind.LONG, Long.class);
		wrappers.put(TypeKind.SHORT, Short.class);
		PRIMITIVE_WRAPPERS = Collections.unmodifiableMap(wrappers);
	}

	private static final Map<String, TypeKind> WRAPPER_TO_PRIMITIVE;

	private static final Pattern NEW_LINE_PATTERN = Pattern.compile("[\r\n]+");

	static {
		Map<String, TypeKind> primitives = new HashMap<>();
		PRIMITIVE_WRAPPERS.forEach((kind, wrapperClass) -> primitives.put(wrapperClass.getName(), kind));
		WRAPPER_TO_PRIMITIVE = primitives;
	}

	private final ProcessingEnvironment env;

	private final Types types;

	private final TypeExtractor typeExtractor;

	private final TypeMirror collectionType;

	private final TypeMirror mapType;

	private final Map<TypeElement, TypeDescriptor> typeDescriptors = new HashMap<>();

	TypeUtils(ProcessingEnvironment env) {
		this.env = env;
		this.types = env.getTypeUtils();
		this.typeExtractor = new TypeExtractor(this.types);
		this.collectionType = getDeclaredType(this.types, Collection.class, 1);
		this.mapType = getDeclaredType(this.types, Map.class, 2);
	}

	private TypeMirror getDeclaredType(Types types, Class<?> typeClass, int numberOfTypeArgs) {
		TypeMirror[] typeArgs = new TypeMirror[numberOfTypeArgs];
		Arrays.setAll(typeArgs, (i) -> types.getWildcardType(null, null));
		TypeElement typeElement = this.env.getElementUtils().getTypeElement(typeClass.getName());
		try {
			return types.getDeclaredType(typeElement, typeArgs);
		}
		catch (IllegalArgumentException ex) {
			// Try again without generics for older Java versions
			return types.getDeclaredType(typeElement);
		}
	}

	boolean isSameType(TypeMirror t1, TypeMirror t2) {
		return this.types.isSameType(t1, t2);
	}

	Element asElement(TypeMirror type) {
		return this.types.asElement(type);
	}

	/**
	 * Return the qualified name of the specified element.
	 * @param element the element to handle
	 * @return the fully qualified name of the element, suitable for a call to
	 * {@link Class#forName(String)}
	 */
	String getQualifiedName(Element element) {
		return this.typeExtractor.getQualifiedName(element);
	}

	/**
	 * Return the type of the specified {@link TypeMirror} including all its generic
	 * information.
	 * @param element the {@link TypeElement} in which this {@code type} is declared
	 * @param type the type to handle
	 * @return a representation of the type including all its generic information
	 */
	String getType(TypeElement element, TypeMirror type) {
		if (type == null) {
			return null;
		}
		return type.accept(this.typeExtractor, createTypeDescriptor(element));
	}

	/**
	 * Extract the target element type from the specified container type or {@code null}
	 * if no element type was found.
	 * @param type a type, potentially wrapping an element type
	 * @return the element type or {@code null} if no specific type was found
	 */
	TypeMirror extractElementType(TypeMirror type) {
		if (!this.env.getTypeUtils().isAssignable(type, this.collectionType)) {
			return null;
		}
		return getCollectionElementType(type);
	}

	private TypeMirror getCollectionElementType(TypeMirror type) {
		if (((TypeElement) this.types.asElement(type)).getQualifiedName().contentEquals(Collection.class.getName())) {
			DeclaredType declaredType = (DeclaredType) type;
			// raw type, just "Collection"
			if (declaredType.getTypeArguments().isEmpty()) {
				return this.types.getDeclaredType(this.env.getElementUtils().getTypeElement(Object.class.getName()));
			}
			// return type argument to Collection<...>
			return declaredType.getTypeArguments().get(0);
		}

		// recursively walk the supertypes, looking for Collection<...>
		for (TypeMirror superType : this.env.getTypeUtils().directSupertypes(type)) {
			if (this.types.isAssignable(superType, this.collectionType)) {
				return getCollectionElementType(superType);
			}
		}
		return null;
	}

	boolean isCollectionOrMap(TypeMirror type) {
		return this.env.getTypeUtils().isAssignable(type, this.collectionType)
				|| this.env.getTypeUtils().isAssignable(type, this.mapType);
	}

	String getJavaDoc(Element element) {
		String javadoc = (element != null) ? this.env.getElementUtils().getDocComment(element) : null;
		if (javadoc != null) {
			javadoc = NEW_LINE_PATTERN.matcher(javadoc).replaceAll("").trim();
		}
		return (javadoc == null || javadoc.isEmpty()) ? null : javadoc;
	}

	/**
	 * Return the {@link PrimitiveType} of the specified type or {@code null} if the type
	 * does not represent a valid wrapper type.
	 * @param typeMirror a type
	 * @return the primitive type or {@code null} if the type is not a wrapper type
	 */
	PrimitiveType getPrimitiveType(TypeMirror typeMirror) {
		if (getPrimitiveFor(typeMirror) != null) {
			return this.types.unboxedType(typeMirror);
		}
		return null;
	}

	TypeMirror getWrapperOrPrimitiveFor(TypeMirror typeMirror) {
		Class<?> candidate = getWrapperFor(typeMirror);
		if (candidate != null) {
			return this.env.getElementUtils().getTypeElement(candidate.getName()).asType();
		}
		TypeKind primitiveKind = getPrimitiveFor(typeMirror);
		if (primitiveKind != null) {
			return this.env.getTypeUtils().getPrimitiveType(primitiveKind);
		}
		return null;
	}

	private Class<?> getWrapperFor(TypeMirror type) {
		return PRIMITIVE_WRAPPERS.get(type.getKind());
	}

	private TypeKind getPrimitiveFor(TypeMirror type) {
		return WRAPPER_TO_PRIMITIVE.get(type.toString());
	}

	TypeDescriptor resolveTypeDescriptor(TypeElement element) {
		if (this.typeDescriptors.containsKey(element)) {
			return this.typeDescriptors.get(element);
		}
		return createTypeDescriptor(element);
	}

	private TypeDescriptor createTypeDescriptor(TypeElement element) {
		TypeDescriptor descriptor = new TypeDescriptor();
		process(descriptor, element.asType());
		this.typeDescriptors.put(element, descriptor);
		return descriptor;
	}

	private void process(TypeDescriptor descriptor, TypeMirror type) {
		if (type.getKind() == TypeKind.DECLARED) {
			DeclaredType declaredType = (DeclaredType) type;
			DeclaredType freshType = (DeclaredType) this.env.getElementUtils()
				.getTypeElement(this.types.asElement(type).toString())
				.asType();
			List<? extends TypeMirror> arguments = declaredType.getTypeArguments();
			for (int i = 0; i < arguments.size(); i++) {
				TypeMirror specificType = arguments.get(i);
				TypeMirror signatureType = freshType.getTypeArguments().get(i);
				descriptor.registerIfNecessary(signatureType, specificType);
			}
			TypeElement element = (TypeElement) this.types.asElement(type);
			process(descriptor, element.getSuperclass());
		}
	}

	/**
	 * A visitor that extracts the fully qualified name of a type, including generic
	 * information.
	 */
	private static class TypeExtractor extends SimpleTypeVisitor8<String, TypeDescriptor> {

		private final Types types;

		TypeExtractor(Types types) {
			this.types = types;
		}

		@Override
		public String visitDeclared(DeclaredType type, TypeDescriptor descriptor) {
			TypeElement enclosingElement = getEnclosingTypeElement(type);
			String qualifiedName = determineQualifiedName(type, enclosingElement);
			if (type.getTypeArguments().isEmpty()) {
				return qualifiedName;
			}
			StringBuilder name = new StringBuilder();
			name.append(qualifiedName);
			name.append("<")
				.append(type.getTypeArguments()
					.stream()
					.map((t) -> visit(t, descriptor))
					.collect(Collectors.joining(",")))
				.append(">");
			return name.toString();
		}

		private String determineQualifiedName(DeclaredType type, TypeElement enclosingElement) {
			if (enclosingElement != null) {
				return getQualifiedName(enclosingElement) + "$" + type.asElement().getSimpleName();
			}
			return getQualifiedName(type.asElement());
		}

		@Override
		public String visitTypeVariable(TypeVariable t, TypeDescriptor descriptor) {
			TypeMirror typeMirror = descriptor.resolveGeneric(t);
			if (typeMirror != null) {
				if (typeMirror instanceof TypeVariable typeVariable) {
					// Still unresolved, let's use the upper bound, checking first if
					// a cycle may exist
					if (!hasCycle(typeVariable)) {
						return visit(typeVariable.getUpperBound(), descriptor);
					}
				}
				else {
					return visit(typeMirror, descriptor);
				}
			}
			// Fallback to simple representation of the upper bound
			return defaultAction(t.getUpperBound(), descriptor);
		}

		private boolean hasCycle(TypeVariable variable) {
			TypeMirror upperBound = variable.getUpperBound();
<<<<<<< HEAD
			if (upperBound instanceof DeclaredType declaredType) {
				return declaredType.getTypeArguments().stream().anyMatch((candidate) -> candidate.equals(variable));
=======
			if (upperBound instanceof DeclaredType) {
				return ((DeclaredType) upperBound).getTypeArguments()
					.stream()
					.anyMatch((candidate) -> candidate.equals(variable));
>>>>>>> df5898a1
			}
			return false;
		}

		@Override
		public String visitArray(ArrayType t, TypeDescriptor descriptor) {
			return t.getComponentType().accept(this, descriptor) + "[]";
		}

		@Override
		public String visitPrimitive(PrimitiveType t, TypeDescriptor descriptor) {
			return this.types.boxedClass(t).getQualifiedName().toString();
		}

		@Override
		protected String defaultAction(TypeMirror t, TypeDescriptor descriptor) {
			return t.toString();
		}

		String getQualifiedName(Element element) {
			if (element == null) {
				return null;
			}
			TypeElement enclosingElement = getEnclosingTypeElement(element.asType());
			if (enclosingElement != null) {
				return getQualifiedName(enclosingElement) + "$"
						+ ((DeclaredType) element.asType()).asElement().getSimpleName();
			}
			if (element instanceof TypeElement typeElement) {
				return typeElement.getQualifiedName().toString();
			}
			throw new IllegalStateException("Could not extract qualified name from " + element);
		}

		private TypeElement getEnclosingTypeElement(TypeMirror type) {
			if (type instanceof DeclaredType declaredType) {
				Element enclosingElement = declaredType.asElement().getEnclosingElement();
				if (enclosingElement instanceof TypeElement typeElement) {
					return typeElement;
				}
			}
			return null;
		}

	}

	/**
	 * Descriptor for a given type.
	 */
	static class TypeDescriptor {

		private final Map<TypeVariable, TypeMirror> generics = new HashMap<>();

		Map<TypeVariable, TypeMirror> getGenerics() {
			return Collections.unmodifiableMap(this.generics);
		}

		TypeMirror resolveGeneric(TypeVariable typeVariable) {
			return resolveGeneric(getParameterName(typeVariable));
		}

		TypeMirror resolveGeneric(String parameterName) {
			return this.generics.entrySet()
				.stream()
				.filter((e) -> getParameterName(e.getKey()).equals(parameterName))
				.findFirst()
				.map(Entry::getValue)
				.orElse(null);
		}

		private void registerIfNecessary(TypeMirror variable, TypeMirror resolution) {
<<<<<<< HEAD
			if (variable instanceof TypeVariable typeVariable) {
				if (this.generics.keySet().stream()
						.noneMatch((candidate) -> getParameterName(candidate).equals(getParameterName(typeVariable)))) {
=======
			if (variable instanceof TypeVariable) {
				TypeVariable typeVariable = (TypeVariable) variable;
				if (this.generics.keySet()
					.stream()
					.noneMatch((candidate) -> getParameterName(candidate).equals(getParameterName(typeVariable)))) {
>>>>>>> df5898a1
					this.generics.put(typeVariable, resolution);
				}
			}
		}

		private String getParameterName(TypeVariable typeVariable) {
			return typeVariable.asElement().getSimpleName().toString();
		}

	}

}<|MERGE_RESOLUTION|>--- conflicted
+++ resolved
@@ -1,9 +1,5 @@
 /*
-<<<<<<< HEAD
- * Copyright 2012-2022 the original author or authors.
-=======
  * Copyright 2012-2023 the original author or authors.
->>>>>>> df5898a1
  *
  * Licensed under the Apache License, Version 2.0 (the "License");
  * you may not use this file except in compliance with the License.
@@ -309,15 +305,8 @@
 
 		private boolean hasCycle(TypeVariable variable) {
 			TypeMirror upperBound = variable.getUpperBound();
-<<<<<<< HEAD
 			if (upperBound instanceof DeclaredType declaredType) {
 				return declaredType.getTypeArguments().stream().anyMatch((candidate) -> candidate.equals(variable));
-=======
-			if (upperBound instanceof DeclaredType) {
-				return ((DeclaredType) upperBound).getTypeArguments()
-					.stream()
-					.anyMatch((candidate) -> candidate.equals(variable));
->>>>>>> df5898a1
 			}
 			return false;
 		}
@@ -389,17 +378,10 @@
 		}
 
 		private void registerIfNecessary(TypeMirror variable, TypeMirror resolution) {
-<<<<<<< HEAD
 			if (variable instanceof TypeVariable typeVariable) {
-				if (this.generics.keySet().stream()
-						.noneMatch((candidate) -> getParameterName(candidate).equals(getParameterName(typeVariable)))) {
-=======
-			if (variable instanceof TypeVariable) {
-				TypeVariable typeVariable = (TypeVariable) variable;
 				if (this.generics.keySet()
 					.stream()
 					.noneMatch((candidate) -> getParameterName(candidate).equals(getParameterName(typeVariable)))) {
->>>>>>> df5898a1
 					this.generics.put(typeVariable, resolution);
 				}
 			}
