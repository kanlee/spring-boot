--- conflicted
+++ resolved
@@ -167,14 +167,8 @@
 	@Test
 	void nullAdditionalPropertyProducesInformativeFailure() {
 		BuildInfo task = createTask(createProject("test"));
-<<<<<<< HEAD
 		assertThatThrownBy(() -> task.getProperties().getAdditional().put("a", null))
-				.hasMessage("Cannot add an entry with a null value to a property of type Map.");
-=======
-		task.getProperties().getAdditional().put("a", null);
-		assertThatThrownBy(() -> buildInfoProperties(task))
-			.hasMessage("Additional property 'a' is illegal as its value is null");
->>>>>>> df5898a1
+			.hasMessage("Cannot add an entry with a null value to a property of type Map.");
 	}
 
 	private Project createProject(String projectName) {
