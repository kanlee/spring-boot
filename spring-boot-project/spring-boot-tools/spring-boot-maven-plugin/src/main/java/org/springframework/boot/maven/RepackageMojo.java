--- conflicted
+++ resolved
@@ -58,11 +58,8 @@
  * @author Phillip Webb
  * @author Dave Syer
  * @author Stephane Nicoll
-<<<<<<< HEAD
  * @author Björn Lindström
-=======
  * @since 1.0.0
->>>>>>> cfeb0239
  */
 @Mojo(name = "repackage", defaultPhase = LifecyclePhase.PACKAGE, requiresProject = true, threadSafe = true,
 		requiresDependencyResolution = ResolutionScope.COMPILE_PLUS_RUNTIME,
