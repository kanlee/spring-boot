--- conflicted
+++ resolved
@@ -62,15 +62,10 @@
 				.isThrownBy(() -> this.context.getBean(ExampleFilteredComponent.class));
 	}
 
-<<<<<<< HEAD
 	@Configuration(proxyBeanMethods = false)
-	@ComponentScan(basePackageClasses = SampleTypeExcludeFilter.class, excludeFilters = @Filter(type = FilterType.CUSTOM, classes = SampleTypeExcludeFilter.class))
-=======
-	@Configuration
 	@ComponentScan(basePackageClasses = SampleTypeExcludeFilter.class,
 			excludeFilters = @Filter(type = FilterType.CUSTOM,
 					classes = SampleTypeExcludeFilter.class))
->>>>>>> 47c6bf74
 	static class Config {
 
 	}
