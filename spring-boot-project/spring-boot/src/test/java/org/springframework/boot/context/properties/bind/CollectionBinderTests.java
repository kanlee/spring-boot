/*
 * Copyright 2012-2025 the original author or authors.
 *
 * Licensed under the Apache License, Version 2.0 (the "License");
 * you may not use this file except in compliance with the License.
 * You may obtain a copy of the License at
 *
 *      https://www.apache.org/licenses/LICENSE-2.0
 *
 * Unless required by applicable law or agreed to in writing, software
 * distributed under the License is distributed on an "AS IS" BASIS,
 * WITHOUT WARRANTIES OR CONDITIONS OF ANY KIND, either express or implied.
 * See the License for the specific language governing permissions and
 * limitations under the License.
 */

package org.springframework.boot.context.properties.bind;

import java.util.ArrayList;
import java.util.Collections;
import java.util.EnumSet;
import java.util.LinkedHashSet;
import java.util.LinkedList;
import java.util.List;
import java.util.Set;

import org.junit.jupiter.api.Test;

import org.springframework.boot.context.properties.bind.BinderTests.ExampleEnum;
import org.springframework.boot.context.properties.bind.BinderTests.JavaBean;
import org.springframework.boot.context.properties.source.ConfigurationProperty;
import org.springframework.boot.context.properties.source.ConfigurationPropertySource;
import org.springframework.boot.context.properties.source.MockConfigurationPropertySource;
import org.springframework.core.ResolvableType;
import org.springframework.core.env.StandardEnvironment;
import org.springframework.test.context.support.TestPropertySourceUtils;

import static org.assertj.core.api.Assertions.assertThat;
import static org.assertj.core.api.Assertions.assertThatExceptionOfType;

/**
 * Tests for {@link CollectionBinder}.
 *
 * @author Phillip Webb
 * @author Madhura Bhave
 */
class CollectionBinderTests {

	private static final Bindable<List<Integer>> INTEGER_LIST = Bindable.listOf(Integer.class);

	private static final Bindable<List<String>> STRING_LIST = Bindable.listOf(String.class);

	private static final Bindable<Set<String>> STRING_SET = Bindable.setOf(String.class);

	private final List<ConfigurationPropertySource> sources = new ArrayList<>();

	private Binder binder = new Binder(this.sources);

	@Test
	void bindToCollectionShouldReturnPopulatedCollection() {
		MockConfigurationPropertySource source = new MockConfigurationPropertySource();
		source.put("foo[0]", "1");
		source.put("foo[1]", "2");
		source.put("foo[2]", "3");
		this.sources.add(source);
		List<Integer> result = this.binder.bind("foo", INTEGER_LIST).get();
		assertThat(result).containsExactly(1, 2, 3);
	}

	@Test
	void bindToSetShouldReturnPopulatedCollection() {
		MockConfigurationPropertySource source = new MockConfigurationPropertySource();
		source.put("foo[0]", "a");
		source.put("foo[1]", "b");
		source.put("foo[2]", "c");
		this.sources.add(source);
		Set<String> result = this.binder.bind("foo", STRING_SET).get();
		assertThat(result).containsExactly("a", "b", "c");
	}

	@Test
	void bindToCollectionWhenNestedShouldReturnPopulatedCollection() {
		MockConfigurationPropertySource source = new MockConfigurationPropertySource();
		source.put("foo[0][0]", "1");
		source.put("foo[0][1]", "2");
		source.put("foo[1][0]", "3");
		source.put("foo[1][1]", "4");
		this.sources.add(source);
		Bindable<List<List<Integer>>> target = Bindable
			.of(ResolvableType.forClassWithGenerics(List.class, INTEGER_LIST.getType()));
		List<List<Integer>> result = this.binder.bind("foo", target).get();
		assertThat(result).hasSize(2);
		assertThat(result.get(0)).containsExactly(1, 2);
		assertThat(result.get(1)).containsExactly(3, 4);
	}

	@Test
	void bindToCollectionWhenNotInOrderShouldReturnPopulatedCollection() {
		MockConfigurationPropertySource source = new MockConfigurationPropertySource();
		source.put("foo[1]", "2");
		source.put("foo[0]", "1");
		source.put("foo[2]", "3");
		this.sources.add(source);
		List<Integer> result = this.binder.bind("foo", INTEGER_LIST).get();
		assertThat(result).containsExactly(1, 2, 3);
	}

	@Test
	void bindToCollectionWhenNonSequentialShouldThrowException() {
		MockConfigurationPropertySource source = new MockConfigurationPropertySource();
		source.put("foo[0]", "2");
		source.put("foo[1]", "1");
		source.put("foo[3]", "3");
		this.sources.add(source);
		assertThatExceptionOfType(BindException.class).isThrownBy(() -> this.binder.bind("foo", INTEGER_LIST))
			.satisfies((ex) -> {
				Set<ConfigurationProperty> unbound = ((UnboundConfigurationPropertiesException) ex.getCause())
					.getUnboundProperties();
				assertThat(unbound).hasSize(1);
				ConfigurationProperty property = unbound.iterator().next();
				assertThat(property.getName()).hasToString("foo[3]");
				assertThat(property.getValue()).isEqualTo("3");
			});
	}

	@Test
	void bindToCollectionWhenNonKnownIndexedChildNotBoundThrowsException() {
		// gh-45994
		MockConfigurationPropertySource source = new MockConfigurationPropertySource();
		source.put("foo[0].first", "Spring");
		source.put("foo[0].last", "Boot");
		source.put("foo[1].missing", "bad");
		this.sources.add(source);
		assertThatExceptionOfType(BindException.class)
			.isThrownBy(() -> this.binder.bind("foo", Bindable.listOf(Name.class)))
			.satisfies((ex) -> {
				Set<ConfigurationProperty> unbound = ((UnboundConfigurationPropertiesException) ex.getCause())
					.getUnboundProperties();
				assertThat(unbound).hasSize(1);
				ConfigurationProperty property = unbound.iterator().next();
				assertThat(property.getName()).hasToString("foo[1].missing");
				assertThat(property.getValue()).isEqualTo("bad");
			});
	}

	@Test
<<<<<<< HEAD
=======
	void bindToNestedCollectionWhenNonKnownIndexed() {
		// gh-46039
		MockConfigurationPropertySource source = new MockConfigurationPropertySource();
		source.put("foo[0].items[0]", "a");
		source.put("foo[0].items[1]", "b");
		source.put("foo[0].string", "test");
		this.sources.add(source);
		List<ExampleCollectionBean> list = this.binder.bind("foo", Bindable.listOf(ExampleCollectionBean.class)).get();
		assertThat(list).hasSize(1);
		ExampleCollectionBean bean = list.get(0);
		assertThat(bean.getItems()).containsExactly("a", "b", "d");
		assertThat(bean.getString()).isEqualTo("test");
	}

	@Test
>>>>>>> cb9cf45b
	void bindToNonScalarCollectionWhenNonSequentialShouldThrowException() {
		MockConfigurationPropertySource source = new MockConfigurationPropertySource();
		source.put("foo[0].value", "1");
		source.put("foo[1].value", "2");
		source.put("foo[4].value", "4");
		this.sources.add(source);
		Bindable<List<JavaBean>> target = Bindable.listOf(JavaBean.class);
		assertThatExceptionOfType(BindException.class).isThrownBy(() -> this.binder.bind("foo", target))
			.satisfies((ex) -> {
				Set<ConfigurationProperty> unbound = ((UnboundConfigurationPropertiesException) ex.getCause())
					.getUnboundProperties();
				assertThat(unbound).hasSize(1);
				ConfigurationProperty property = unbound.iterator().next();
				assertThat(property.getName()).hasToString("foo[4].value");
				assertThat(property.getValue()).isEqualTo("4");
			});
	}

	@Test
	void bindToCollectionWhenNonIterableShouldReturnPopulatedCollection() {
		MockConfigurationPropertySource source = new MockConfigurationPropertySource();
		source.put("foo[1]", "2");
		source.put("foo[0]", "1");
		source.put("foo[2]", "3");
		this.sources.add(source.nonIterable());
		List<Integer> result = this.binder.bind("foo", INTEGER_LIST).get();
		assertThat(result).containsExactly(1, 2, 3);
	}

	@Test
	void bindToCollectionWhenMultipleSourceShouldOnlyUseFirst() {
		MockConfigurationPropertySource source1 = new MockConfigurationPropertySource();
		source1.put("bar", "baz");
		this.sources.add(source1);
		MockConfigurationPropertySource source2 = new MockConfigurationPropertySource();
		source2.put("foo[0]", "1");
		source2.put("foo[1]", "2");
		this.sources.add(source2);
		MockConfigurationPropertySource source3 = new MockConfigurationPropertySource();
		source3.put("foo[0]", "7");
		source3.put("foo[1]", "8");
		source3.put("foo[2]", "9");
		this.sources.add(source3);
		List<Integer> result = this.binder.bind("foo", INTEGER_LIST).get();
		assertThat(result).containsExactly(1, 2);
	}

	@Test
	void bindToCollectionWhenHasExistingCollectionShouldReplaceAllContents() {
		this.sources.add(new MockConfigurationPropertySource("foo[0]", "1"));
		List<Integer> existing = new LinkedList<>();
		existing.add(1000);
		existing.add(1001);
		List<Integer> result = this.binder.bind("foo", INTEGER_LIST.withExistingValue(existing)).get();
		assertThat(result).isExactlyInstanceOf(LinkedList.class);
		assertThat(result).containsExactly(1);
	}

	@Test
	void bindToCollectionWhenHasExistingCollectionButNoValueShouldReturnUnbound() {
		this.sources.add(new MockConfigurationPropertySource("faf[0]", "1"));
		List<Integer> existing = new LinkedList<>();
		existing.add(1000);
		BindResult<List<Integer>> result = this.binder.bind("foo", INTEGER_LIST.withExistingValue(existing));
		assertThat(result.isBound()).isFalse();
	}

	@Test
	void bindToCollectionShouldRespectCollectionType() {
		this.sources.add(new MockConfigurationPropertySource("foo[0]", "1"));
		ResolvableType type = ResolvableType.forClassWithGenerics(LinkedList.class, Integer.class);
		Object defaultList = this.binder.bind("foo", INTEGER_LIST).get();
		Object customList = this.binder.bind("foo", Bindable.of(type)).get();
		assertThat(customList).isExactlyInstanceOf(LinkedList.class).isNotInstanceOf(defaultList.getClass());
	}

	@Test
	void bindToCollectionWhenNoValueShouldReturnUnbound() {
		this.sources.add(new MockConfigurationPropertySource("faf.bar", "1"));
		BindResult<List<Integer>> result = this.binder.bind("foo", INTEGER_LIST);
		assertThat(result.isBound()).isFalse();
	}

	@Test
	void bindToCollectionWhenCommaListShouldReturnPopulatedCollection() {
		this.sources.add(new MockConfigurationPropertySource("foo", "1,2,3"));
		List<Integer> result = this.binder.bind("foo", INTEGER_LIST).get();
		assertThat(result).containsExactly(1, 2, 3);
	}

	@Test
	void bindToCollectionWhenCommaListWithPlaceholdersShouldReturnPopulatedCollection() {
		StandardEnvironment environment = new StandardEnvironment();
		TestPropertySourceUtils.addInlinedPropertiesToEnvironment(environment, "bar=1,2,3");
		this.binder = new Binder(this.sources, new PropertySourcesPlaceholdersResolver(environment));
		this.sources.add(new MockConfigurationPropertySource("foo", "${bar}"));
		List<Integer> result = this.binder.bind("foo", INTEGER_LIST).get();
		assertThat(result).containsExactly(1, 2, 3);

	}

	@Test
	void bindToCollectionWhenCommaListAndIndexedShouldOnlyUseFirst() {
		MockConfigurationPropertySource source1 = new MockConfigurationPropertySource();
		source1.put("foo", "1,2");
		this.sources.add(source1);
		MockConfigurationPropertySource source2 = new MockConfigurationPropertySource();
		source2.put("foo[0]", "2");
		source2.put("foo[1]", "3");
		List<Integer> result = this.binder.bind("foo", INTEGER_LIST).get();
		assertThat(result).containsExactly(1, 2);
	}

	@Test
	void bindToCollectionWhenIndexedAndCommaListShouldOnlyUseFirst() {
		MockConfigurationPropertySource source1 = new MockConfigurationPropertySource();
		source1.put("foo[0]", "1");
		source1.put("foo[1]", "2");
		this.sources.add(source1);
		MockConfigurationPropertySource source2 = new MockConfigurationPropertySource();
		source2.put("foo", "2,3");
		List<Integer> result = this.binder.bind("foo", INTEGER_LIST).get();
		assertThat(result).containsExactly(1, 2);
	}

	@Test
	void bindToCollectionWhenItemContainsCommasShouldReturnPopulatedCollection() {
		MockConfigurationPropertySource source = new MockConfigurationPropertySource();
		source.put("foo[0]", "1,2");
		source.put("foo[1]", "3");
		this.sources.add(source);
		List<String> result = this.binder.bind("foo", STRING_LIST).get();
		assertThat(result).containsExactly("1,2", "3");
	}

	@Test
	void bindToCollectionWhenEmptyStringShouldReturnEmptyCollection() {
		MockConfigurationPropertySource source = new MockConfigurationPropertySource();
		source.put("foo", "");
		this.sources.add(source);
		List<String> result = this.binder.bind("foo", STRING_LIST).get();
		assertThat(result).isEmpty();
	}

	@Test
	void bindToNonScalarCollectionShouldReturnPopulatedCollection() {
		MockConfigurationPropertySource source = new MockConfigurationPropertySource();
		source.put("foo[0].value", "a");
		source.put("foo[1].value", "b");
		source.put("foo[2].value", "c");
		this.sources.add(source);
		Bindable<List<JavaBean>> target = Bindable.listOf(JavaBean.class);
		List<JavaBean> result = this.binder.bind("foo", target).get();
		assertThat(result).hasSize(3);
		List<String> values = result.stream().map(JavaBean::getValue).toList();
		assertThat(values).containsExactly("a", "b", "c");
	}

	@Test
	void bindToImmutableCollectionShouldReturnPopulatedCollection() {
		MockConfigurationPropertySource source = new MockConfigurationPropertySource();
		source.put("foo.values", "a,b,c");
		this.sources.add(source);
		Set<String> result = this.binder.bind("foo.values", STRING_SET.withExistingValue(Collections.emptySet())).get();
		assertThat(result).hasSize(3);
	}

	@Test
	void bindToCollectionShouldAlsoCallSetterIfPresent() {
		MockConfigurationPropertySource source = new MockConfigurationPropertySource();
		source.put("foo.items", "a,b,c");
		this.sources.add(source);
		ExampleCollectionBean result = this.binder.bind("foo", ExampleCollectionBean.class).get();
		assertThat(result.getItems()).hasSize(4);
		assertThat(result.getItems()).containsExactly("a", "b", "c", "d");
	}

	@Test
	void bindToCollectionWithNoDefaultConstructor() {
		MockConfigurationPropertySource source = new MockConfigurationPropertySource();
		source.put("foo.items", "a,b,c,c");
		this.sources.add(source);
		ExampleCustomNoDefaultConstructorBean result = this.binder
			.bind("foo", ExampleCustomNoDefaultConstructorBean.class)
			.get();
		assertThat(result.getItems()).hasSize(4);
		assertThat(result.getItems()).containsExactly("a", "b", "c", "c");
	}

	@Test
	void bindToCollectionWithDefaultConstructor() {
		// gh-12322
		MockConfigurationPropertySource source = new MockConfigurationPropertySource();
		source.put("foo.items", "a,b,c,c");
		this.sources.add(source);
		ExampleCustomWithDefaultConstructorBean result = this.binder
			.bind("foo", ExampleCustomWithDefaultConstructorBean.class)
			.get();
		assertThat(result.getItems()).hasSize(4);
		assertThat(result.getItems()).containsExactly("a", "b", "c", "c");
	}

	@Test
	void bindToListShouldAllowDuplicateValues() {
		MockConfigurationPropertySource source = new MockConfigurationPropertySource();
		source.put("foo.items", "a,b,c,c");
		this.sources.add(source);
		ExampleCollectionBean result = this.binder.bind("foo", ExampleCollectionBean.class).get();
		assertThat(result.getItems()).hasSize(5);
		assertThat(result.getItems()).containsExactly("a", "b", "c", "c", "d");
	}

	@Test
	void bindToSetShouldNotAllowDuplicateValues() {
		MockConfigurationPropertySource source = new MockConfigurationPropertySource();
		source.put("foo.items-set", "a,b,c,c");
		this.sources.add(source);
		ExampleCollectionBean result = this.binder.bind("foo", ExampleCollectionBean.class).get();
		assertThat(result.getItemsSet()).hasSize(3);
		assertThat(result.getItemsSet()).containsExactly("a", "b", "c");
	}

	@Test
	void bindToBeanWithNestedCollectionShouldPopulateCollection() {
		MockConfigurationPropertySource source = new MockConfigurationPropertySource();
		source.put("foo.value", "one");
		source.put("foo.foos[0].value", "two");
		source.put("foo.foos[1].value", "three");
		this.sources.add(source);
		Bindable<BeanWithNestedCollection> target = Bindable.of(BeanWithNestedCollection.class);
		BeanWithNestedCollection foo = this.binder.bind("foo", target).get();
		assertThat(foo.getValue()).isEqualTo("one");
		assertThat(foo.getFoos().get(0).getValue()).isEqualTo("two");
		assertThat(foo.getFoos().get(1).getValue()).isEqualTo("three");
	}

	@Test
	void bindToNestedCollectionWhenEmptyStringShouldReturnEmptyCollection() {
		MockConfigurationPropertySource source = new MockConfigurationPropertySource();
		source.put("foo.value", "one");
		source.put("foo.foos", "");
		this.sources.add(source);
		Bindable<BeanWithNestedCollection> target = Bindable.of(BeanWithNestedCollection.class);
		BeanWithNestedCollection foo = this.binder.bind("foo", target).get();
		assertThat(foo.getValue()).isEqualTo("one");
		assertThat(foo.getFoos()).isEmpty();
	}

	@Test
	void bindToCollectionShouldUsePropertyEditor() {
		// gh-12166
		MockConfigurationPropertySource source = new MockConfigurationPropertySource();
		source.put("foo[0]", "java.lang.RuntimeException");
		source.put("foo[1]", "java.lang.IllegalStateException");
		this.sources.add(source);
		assertThat(this.binder.bind("foo", Bindable.listOf(Class.class)).get()).containsExactly(RuntimeException.class,
				IllegalStateException.class);
	}

	@Test
	void bindToCollectionWhenStringShouldUsePropertyEditor() {
		// gh-12166
		MockConfigurationPropertySource source = new MockConfigurationPropertySource();
		source.put("foo", "java.lang.RuntimeException,java.lang.IllegalStateException");
		this.sources.add(source);
		assertThat(this.binder.bind("foo", Bindable.listOf(Class.class)).get()).containsExactly(RuntimeException.class,
				IllegalStateException.class);
	}

	@Test
	void bindToBeanWithNestedCollectionAndNonIterableSourceShouldNotFail() {
		// gh-10702
		MockConfigurationPropertySource source = new MockConfigurationPropertySource();
		this.sources.add(source.nonIterable());
		Bindable<BeanWithNestedCollection> target = Bindable.of(BeanWithNestedCollection.class);
		this.binder.bind("foo", target);
	}

	@Test
	void bindToBeanWithClonedArray() {
		MockConfigurationPropertySource source = new MockConfigurationPropertySource();
		source.put("foo.bar[0]", "hello");
		this.sources.add(source);
		Bindable<ClonedArrayBean> target = Bindable.of(ClonedArrayBean.class);
		ClonedArrayBean bean = this.binder.bind("foo", target).get();
		assertThat(bean.getBar()).containsExactly("hello");
	}

	@Test
	void bindToBeanWithExceptionInGetterForExistingValue() {
		MockConfigurationPropertySource source = new MockConfigurationPropertySource();
		source.put("foo.values", "a,b,c");
		this.sources.add(source);
		BeanWithGetterException result = this.binder.bind("foo", Bindable.of(BeanWithGetterException.class)).get();
		assertThat(result.getValues()).containsExactly("a", "b", "c");
	}

	@Test
	void bindToBeanWithEnumSetCollection() {
		MockConfigurationPropertySource source = new MockConfigurationPropertySource();
		source.put("foo.values[0]", "foo-bar,bar-baz");
		this.sources.add(source);
		BeanWithEnumSetCollection result = this.binder.bind("foo", Bindable.of(BeanWithEnumSetCollection.class)).get();
		assertThat(result.getValues().get(0)).containsExactly(ExampleEnum.FOO_BAR, ExampleEnum.BAR_BAZ);
	}

	static class ExampleCollectionBean {

		private final List<String> items = new ArrayList<>();

		private Set<String> itemsSet = new LinkedHashSet<>();

		private String string;

		List<String> getItems() {
			return this.items;
		}

		void setItems(List<String> items) {
			this.items.add("d");
		}

		Set<String> getItemsSet() {
			return this.itemsSet;
		}

		void setItemsSet(Set<String> itemsSet) {
			this.itemsSet = itemsSet;
		}

		String getString() {
			return this.string;
		}

		void setString(String string) {
			this.string = string;
		}

	}

	static class ExampleCustomNoDefaultConstructorBean {

		private MyCustomNoDefaultConstructorList items = new MyCustomNoDefaultConstructorList(
				Collections.singletonList("foo"));

		MyCustomNoDefaultConstructorList getItems() {
			return this.items;
		}

		void setItems(MyCustomNoDefaultConstructorList items) {
			this.items = items;
		}

	}

	static class MyCustomNoDefaultConstructorList extends ArrayList<String> {

		MyCustomNoDefaultConstructorList(List<String> items) {
			addAll(items);
		}

	}

	static class ExampleCustomWithDefaultConstructorBean {

		private final MyCustomWithDefaultConstructorList items = new MyCustomWithDefaultConstructorList();

		MyCustomWithDefaultConstructorList getItems() {
			return this.items;
		}

		void setItems(MyCustomWithDefaultConstructorList items) {
			this.items.clear();
			this.items.addAll(items);
		}

	}

	static class MyCustomWithDefaultConstructorList extends ArrayList<String> {

	}

	static class BeanWithNestedCollection {

		private String value;

		private List<BeanWithNestedCollection> foos;

		List<BeanWithNestedCollection> getFoos() {
			return this.foos;
		}

		void setFoos(List<BeanWithNestedCollection> foos) {
			this.foos = foos;
		}

		String getValue() {
			return this.value;
		}

		void setValue(String value) {
			this.value = value;
		}

	}

	static class ClonedArrayBean {

		private String[] bar;

		String[] getBar() {
			return this.bar.clone();
		}

		void setBar(String[] bar) {
			this.bar = bar;
		}

	}

	static class BeanWithGetterException {

		private List<String> values;

		void setValues(List<String> values) {
			this.values = values;
		}

		List<String> getValues() {
			return Collections.unmodifiableList(this.values);
		}

	}

	static class BeanWithEnumSetCollection {

		private List<EnumSet<ExampleEnum>> values;

		void setValues(List<EnumSet<ExampleEnum>> values) {
			this.values = values;
		}

		List<EnumSet<ExampleEnum>> getValues() {
			return this.values;
		}

	}

	record Name(String first, String last) {

	}

}<|MERGE_RESOLUTION|>--- conflicted
+++ resolved
@@ -144,8 +144,6 @@
 	}
 
 	@Test
-<<<<<<< HEAD
-=======
 	void bindToNestedCollectionWhenNonKnownIndexed() {
 		// gh-46039
 		MockConfigurationPropertySource source = new MockConfigurationPropertySource();
@@ -161,7 +159,6 @@
 	}
 
 	@Test
->>>>>>> cb9cf45b
 	void bindToNonScalarCollectionWhenNonSequentialShouldThrowException() {
 		MockConfigurationPropertySource source = new MockConfigurationPropertySource();
 		source.put("foo[0].value", "1");
