--- conflicted
+++ resolved
@@ -43,11 +43,7 @@
 	}
 
 	static List<Object[]> parameters() {
-<<<<<<< HEAD
-		return filterParameters((file) -> !file.getName().contains("CentOS"));
-=======
-		return parameters((file) -> !file.getName().contains("RedHat"));
->>>>>>> 0f6342a8
+		return filterParameters((file) -> !file.getName().contains("RedHat"));
 	}
 
 	@ParameterizedTest(name = "{0} {1}")
